;;; GNU Guix --- Functional package management for GNU
;;; Copyright © 2013, 2014, 2015, 2019 Ludovic Courtès <ludo@gnu.org>
;;; Copyright © 2013 Andreas Enge <andreas@enge.fr>
;;; Copyright © 2016 Leo Famulari <leo@famulari.name>
;;; Copyright © 2017, 2018, 2019 Ricardo Wurmus <rekado@elephly.net>
;;; Copyright © 2018 Tobias Geerinckx-Rice <me@tobias.gr>
;;; Copyright © 2019 Mathieu Othacehe <m.othacehe@gmail.com>
;;; Copyright © 2020 Lars-Dominik Braun <ldb@leibniz-psychology.org>
;;; Copyright © 2020 Efraim Flashner <efraim@flashner.co.il>
;;;
;;; This file is part of GNU Guix.
;;;
;;; GNU Guix is free software; you can redistribute it and/or modify it
;;; under the terms of the GNU General Public License as published by
;;; the Free Software Foundation; either version 3 of the License, or (at
;;; your option) any later version.
;;;
;;; GNU Guix is distributed in the hope that it will be useful, but
;;; WITHOUT ANY WARRANTY; without even the implied warranty of
;;; MERCHANTABILITY or FITNESS FOR A PARTICULAR PURPOSE.  See the
;;; GNU General Public License for more details.
;;;
;;; You should have received a copy of the GNU General Public License
;;; along with GNU Guix.  If not, see <http://www.gnu.org/licenses/>.

(define-module (gnu packages openldap)
  #:use-module (gnu packages autotools)
  #:use-module (gnu packages check)
  #:use-module (gnu packages compression)
  #:use-module (gnu packages cyrus-sasl)
  #:use-module (gnu packages dbm)
  #:use-module (gnu packages documentation)
  #:use-module (gnu packages gettext)
  #:use-module (gnu packages gnupg)
  #:use-module (gnu packages groff)
  #:use-module (gnu packages icu4c)
  #:use-module (gnu packages kerberos)
  #:use-module (gnu packages libevent)
  #:use-module (gnu packages linux)
  #:use-module (gnu packages networking)
  #:use-module (gnu packages nss)
  #:use-module (gnu packages password-utils)
  #:use-module (gnu packages pcre)
  #:use-module (gnu packages perl)
  #:use-module (gnu packages pkg-config)
  #:use-module (gnu packages python)
  #:use-module (gnu packages python-xyz)
  #:use-module (gnu packages rsync)
  #:use-module (gnu packages selinux)
  #:use-module (gnu packages time)
  #:use-module (gnu packages tls)
  #:use-module (gnu packages web)
  #:use-module (gnu packages)
  #:use-module ((guix licenses) #:select (openldap2.8 lgpl2.1+ gpl3+ psfl expat))
  #:use-module (guix packages)
  #:use-module (guix utils)
  #:use-module (guix download)
  #:use-module (guix build-system gnu)
  #:use-module (guix build-system python))

(define-public openldap
  (package
   (name "openldap")
<<<<<<< HEAD
   (version "2.4.49")
=======
   (replacement openldap-2.4.50)
   (version "2.4.47")
>>>>>>> 229f4fa9
   (source (origin
            (method url-fetch)

            ;; See <http://www.openldap.org/software/download/> for a list of
            ;; mirrors.
            (uri (list (string-append
                        "ftp://mirror.switch.ch/mirror/OpenLDAP/"
                        "openldap-release/openldap-" version ".tgz")
                       (string-append
                        "https://www.openldap.org/software/download/OpenLDAP/"
                        "openldap-release/openldap-" version ".tgz")
                       (string-append
                        "ftp://ftp.dti.ad.jp/pub/net/OpenLDAP/"
                        "openldap-release/openldap-" version ".tgz")))
            (sha256
             (base32
              "0vp524rsngdcykf6ki7vprsyg7gj8z7hszg8xwxz50219fa1gcg3"))))
   (build-system gnu-build-system)
   (inputs `(("bdb" ,bdb-5.3)
             ("cyrus-sasl" ,cyrus-sasl)
             ("gnutls" ,gnutls)
             ("libgcrypt" ,libgcrypt)
             ("zlib" ,zlib)))
   (native-inputs `(("libtool" ,libtool)
                    ("groff" ,groff)
                    ("bdb" ,bdb-5.3)))
   (arguments
    `(#:tests? #f
      #:configure-flags
      '("--disable-static"
        ,@(if (%current-target-system)
              '("--with-yielding_select=yes"
                "ac_cv_func_memcmp_working=yes")
              '()))
      ;; Disable install stripping as it breaks cross-compiling.
      #:make-flags '("STRIP=")
      #:phases
      (modify-phases %standard-phases
        ,@(if (%current-target-system)
              '((add-before 'configure 'fix-cross-gcc
                  (lambda* (#:key target #:allow-other-keys)
                    (setenv "CC" (string-append target "-gcc"))
                    #t)))
              '())
        (add-after 'install 'patch-sasl-path
          ;; Give -L arguments for cyrus-sasl to avoid propagation.
          (lambda* (#:key inputs outputs #:allow-other-keys)
            (let ((out (assoc-ref outputs "out"))
                  (krb5 (assoc-ref inputs "mit-krb5"))) ;propagated from cyrus-sasl

              ;; The ancient Libtool bundled with OpenLDAP copies the linker flags
              ;; from Cyrus-SASL and embeds them into its own .la files.  Add an
              ;; absolute reference to Kerberos so it does not have to be propagated.
              (substitute* (map (lambda (f) (string-append out "/" f))
                                '("lib/libldap.la" "lib/libldap_r.la"))
                (("-lkrb5" lib)
                 (string-append "-L" krb5 "/lib " lib)))
              #t))))))
   (synopsis "Implementation of the Lightweight Directory Access Protocol")
   (description
    "OpenLDAP is a free implementation of the Lightweight Directory Access Protocol.")
   (license openldap2.8)
   (home-page "https://www.openldap.org/")))

(define openldap-2.4.50
  (package
    (inherit openldap)
    (version "2.4.50")
    (source (origin
              (method url-fetch)
              (uri (string-append "https://www.openldap.org/software/download/"
                                  "OpenLDAP/openldap-release/openldap-" version
                                  ".tgz"))
              (sha256
               (base32
                "1f46nlfwmys110j36sifm7ah8m8f3s10c3vaiikmmigmifapvdaw"))))))

(define-public nss-pam-ldapd
  (package
    (name "nss-pam-ldapd")
    (version "0.9.11")
    (source (origin
              (method url-fetch)
              (uri (string-append "https://arthurdejong.org/nss-pam-ldapd/"
                                  "nss-pam-ldapd-" version ".tar.gz"))
              (sha256
               (base32
                "1dna3r0q6sjhhlkhcp8x2zkslrd4y7701kk6fl5r940sdph1pmyh"))))
    (build-system gnu-build-system)
    (arguments
     `(#:configure-flags
       (list (string-append "--with-pam-seclib-dir="
                            (assoc-ref %outputs "out") "/lib/security/")
             ;; nslcd cannot be convinced to look at run-time for its
             ;; configuration file at a location that differs from the
             ;; configured location.
             "--with-ldap-conf-file=/etc/nslcd.conf")
       #:phases
       (modify-phases %standard-phases
         ;; This is necessary because we tell nslcd with configure flags that
         ;; it should look for its configuration file at /etc/nslcd.conf.  The
         ;; build system tries to install a default configuration to that very
         ;; location.
         (add-after 'unpack 'override-nslcd.conf-install-path
           (lambda* (#:key outputs #:allow-other-keys)
             (substitute* "Makefile.in"
               (("\\$\\(DESTDIR\\)\\$\\(NSLCD_CONF_PATH\\)")
                (string-append (assoc-ref outputs "out")
                               "/etc/nslcd.conf.example")))
             #t)))))
    (inputs
     `(("linux-pam" ,linux-pam)
       ("openldap" ,openldap)
       ("mit-krb5" ,mit-krb5)
       ("python" ,python)))
    (home-page "https://arthurdejong.org/nss-pam-ldapd")
    (synopsis "NSS and PAM modules for LDAP")
    (description "nss-pam-ldapd provides a @dfn{Name Service Switch} (NSS)
module that allows your LDAP server to provide user account, group, host name,
alias, netgroup, and basically any other information that you would normally
get from @file{/etc} flat files or NIS.  It also provides a @dfn{Pluggable
Authentication Module} (PAM) to do identity and authentication management with
an LDAP server.")
    (license lgpl2.1+)))

(define-public python-ldap
  (package
    (name "python-ldap")
    (version "3.1.0")
    (source
     (origin
       (method url-fetch)
       (uri (pypi-uri "python-ldap" version))
       (sha256
        (base32
         "1i97nwfnraylyn0myxlf3vciicrf5h6fymrcff9c00k581wmx5s1"))))
    (build-system python-build-system)
    (arguments
     `(#:phases
       (modify-phases %standard-phases
         (add-after 'unpack 'configure-openldap-locations
           (lambda* (#:key inputs #:allow-other-keys)
             (let ((openldap (assoc-ref inputs "openldap")))
               (setenv "SLAPD"
                       (string-append openldap
                                      "/libexec/slapd"))
               (setenv "SCHEMA"
                       (string-append openldap
                                      "/etc/openldap/schema/")))
             #t)))))
    (inputs
     `(("openldap" ,openldap)
       ("cyrus-sasl" ,cyrus-sasl)
       ("mit-krb5" ,mit-krb5)))
    (propagated-inputs
     `(("python-pyasn1" ,python-pyasn1)
       ("python-pyasn1-modules" ,python-pyasn1-modules)))
    (home-page "https://www.python-ldap.org/")
    (synopsis "Python modules for implementing LDAP clients")
    (description
     "This package provides an object-oriented API to access LDAP directory
servers from Python programs.")
    (license psfl)))

(define-public 389-ds-base
  (package
    (name "389-ds-base")
    (version "1.4.0.21")
    (source (origin
              (method url-fetch)
              (uri (string-append "https://releases.pagure.org/389-ds-base/"
                                  "389-ds-base-" version ".tar.bz2"))
              (sha256
               (base32
                "1qd1ap5d5nxyiq0d19czfwc3h7iwl9lmr5sy7d7xmpr2by59aysr"))))
    (build-system gnu-build-system)
    (arguments
     `(#:modules ((srfi srfi-1)
                  (guix build gnu-build-system)
                  ((guix build python-build-system)
                   #:select (python-version))
                  (guix build utils))
       #:imported-modules ((guix build python-build-system)
                           ,@%gnu-build-system-modules)
       #:configure-flags
       (list (string-append "--with-db="
                            (assoc-ref %build-inputs "bdb"))
             (string-append "--with-sasl="
                            (assoc-ref %build-inputs "cyrus-sasl"))
             (string-append "--with-netsnmp="
                            (assoc-ref %build-inputs "net-snmp"))
             (string-append "--with-pcre="
                            (assoc-ref %build-inputs "pcre"))
             (string-append "--with-selinux="
                            (assoc-ref %build-inputs "libselinux"))
             "--localstatedir=/var"
             "--with-instconfigdir=/etc/dirsrv"
             ;; The Perl scripts are being removed in the 1.4.0 release.
             ;; Building them would require packaging of the outdated Mozilla
             ;; LDAP SDK (instead of OpenLDAP) and PerLDAP.
             "--disable-perl")
       #:phases
       (modify-phases %standard-phases
         (add-after 'unpack 'fix-references
           (lambda _
             (substitute* "include/ldaputil/certmap.h"
               (("nss3/cert.h") "nss/cert.h"))
             (substitute* "src/lib389/lib389/nss_ssl.py"
               (("'/usr/bin/certutil'")
                (string-append "'" (which "certutil") "'"))
               (("'/usr/bin/c_rehash'")
                (string-append "'" (which "perl") "', '" (which "c_rehash") "'")))
             #t))
         (add-after 'unpack 'overwrite-default-locations
           (lambda* (#:key outputs #:allow-other-keys)
             (let ((out (assoc-ref outputs "out")))
               (substitute* "src/lib389/lib389/paths.py"
                 (("/usr/share/dirsrv/inf/defaults.inf")
                  (string-append out "/share/dirsrv/inf/defaults.inf")))
               ;; This directory can only be specified relative to sysconfdir.  This
               ;; is used to determine where to look for installed directory
               ;; servers, so in the absence of a search path it needs to be global.
               (substitute* "ldap/admin/src/defaults.inf.in"
                 (("^initconfig_dir =.*")
                  "initconfig_dir = /etc/dirsrv/registry\n"))
               ;; This is used to determine where to write certificate files
               ;; when installing new directory server instances.
               (substitute* '("src/lib389/lib389/instance/setup.py"
                              "src/lib389/lib389/instance/remove.py")
                 (("etc_dirsrv_path = .*")
                  "etc_dirsrv_path = '/etc/dirsrv/'\n"))
               #t)))
         (add-after 'unpack 'fix-install-location-of-python-tools
           (lambda* (#:key inputs outputs #:allow-other-keys)
             (let* ((out (assoc-ref outputs "out"))
                    (pythondir (string-append
                                out "/lib/python"
                                (python-version (assoc-ref inputs "python"))
                                "/site-packages/")))
               ;; Install directory must be on PYTHONPATH.
               (setenv "PYTHONPATH"
                       (string-append (getenv "PYTHONPATH")
                                      ":" pythondir))
               ;; Install directory must exist.
               (mkdir-p pythondir)
               (substitute* "src/lib389/setup.py"
                 (("/usr") out))
               (substitute* "Makefile.am"
                 (("setup.py install --skip-build" m)
                  (string-append m " --prefix=" out
                                 " --root=/ --single-version-externally-managed"))))
             #t))
         (add-after 'build 'build-python-tools
           (lambda* (#:key make-flags #:allow-other-keys)
             ;; Set DETERMINISTIC_BUILD to override the embedded mtime in pyc
             ;; files.
             (setenv "DETERMINISTIC_BUILD" "1")
             ;; Use deterministic hashes for strings, bytes, and datetime
             ;; objects.
             (setenv "PYTHONHASHSEED" "0")
             (apply invoke "make" "lib389" make-flags)
             #t))
         (add-after 'install 'install-python-tools
           (lambda* (#:key make-flags #:allow-other-keys)
             (apply invoke "make" "lib389-install" make-flags)
             #t))
         (add-after 'install-python-tools 'wrap-python-tools
           (lambda* (#:key outputs #:allow-other-keys)
             (let* ((out  (assoc-ref outputs "out"))
                    (path (getenv "PYTHONPATH")))
               (for-each (lambda (file)
                           (wrap-program (string-append out file)
                             `("PYTHONPATH" ":" prefix (,path))))
                         '("/sbin/dsconf"
                           "/sbin/dscreate"
                           "/sbin/dsctl"
                           "/sbin/dsidm"
                           "/bin/ds-logpipe.py"
                           "/bin/ds-replcheck"
                           "/bin/readnsstate")))
             #t)))))
    (inputs
     `(("bdb" ,bdb)
       ("cracklib" ,cracklib)
       ("cyrus-sasl" ,cyrus-sasl)
       ("gnutls" ,gnutls)
       ("httpd" ,httpd)
       ("icu4c" ,icu4c)
       ("libevent" ,libevent)
       ("libselinux" ,libselinux)
       ("linux-pam" ,linux-pam)
       ("mit-krb5" ,mit-krb5)
       ("net-snmp" ,net-snmp)
       ("nspr" ,nspr)
       ("nss" ,nss)
       ("nss:bin" ,nss "bin") ; for certutil
       ("openldap" ,openldap)
       ("openssl" ,openssl)             ; #included by net-snmp
       ("pcre" ,pcre)
       ("perl" ,perl)
       ("python" ,python)
       ("python-pyasn1" ,python-pyasn1)
       ("python-pyasn1-modules" ,python-pyasn1-modules)
       ("python-pytest" ,python-pytest)
       ("python-dateutil" ,python-dateutil)
       ("python-six" ,python-six)
       ("python-argcomplete" ,python-argcomplete)
       ("python-argparse-manpage" ,python-argparse-manpage)
       ("python-ldap" ,python-ldap)))
    (native-inputs
     `(("autoconf" ,autoconf)
       ("automake" ,automake)
       ("doxygen" ,doxygen)
       ("gettext" ,gettext-minimal)
       ("libtool" ,libtool)
       ("rsync" ,rsync)
       ("pkg-config" ,pkg-config)))
    (home-page "https://directory.fedoraproject.org")
    (synopsis "Enterprise-class LDAP server")
    (description "389ds is an enterprise-class LDAP server.  It is hardened by
real-world use, is full-featured, and supports multi-master replication.

Other features include:

@enumerate
@item Online, zero downtime, LDAP-based update of schema, configuration, and
  management including @dfn{Access Control Information} (ACIs);
@item Asynchronous Multi-Master Replication, to provide fault tolerance and
  high write performance;
@item Extensive documentation;
@item Secure authentication and transport (TLS, and SASL);
@item LDAPv3 compliant server.
@end enumerate\n")
    ;; GPLv3+ with OpenSSL linking exception.
    (license gpl3+)))

(define-public python-bonsai
  (package
    (name "python-bonsai")
    (version "1.2.0")
    (source
     (origin
       (method url-fetch)
       (uri (pypi-uri "bonsai" version))
       (sha256
        (base32
         "013bl6h1m3f7vg1lk89d4vi28wbf31zdcs4f9g8css7ngx63v6px"))))
    (build-system python-build-system)
    (inputs
     `(("mit-krb5" ,mit-krb5)
       ("cyrus-sasl" ,cyrus-sasl)
       ("openldap" ,openldap)))
    ;; disabling tests, since they require docker and extensive setup
    (arguments `(#:tests? #f))
    (home-page "https://github.com/noirello/bonsai")
    (synopsis "Access LDAP directory servers from Python")
    (description
     "This is a module for handling LDAP operations in Python.  LDAP entries
are mapped to a special Python case-insensitive dictionary, tracking the
changes of the dictionary to modify the entry on the server easily.")
    (license expat)))
<|MERGE_RESOLUTION|>--- conflicted
+++ resolved
@@ -61,12 +61,8 @@
 (define-public openldap
   (package
    (name "openldap")
-<<<<<<< HEAD
+   (replacement openldap-2.4.50)
    (version "2.4.49")
-=======
-   (replacement openldap-2.4.50)
-   (version "2.4.47")
->>>>>>> 229f4fa9
    (source (origin
             (method url-fetch)
 
