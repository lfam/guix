;;; GNU Guix --- Functional package management for GNU
;;; Copyright © 2013-2022 Ludovic Courtès <ludo@gnu.org>
;;; Copyright © 2015, 2017, 2020, 2021, 2022 Ricardo Wurmus <rekado@elephly.net>
;;; Copyright © 2017 Muriithi Frederick Muriuki <fredmanglis@gmail.com>
;;; Copyright © 2017, 2018 Oleg Pykhalov <go.wigust@gmail.com>
;;; Copyright © 2017 Roel Janssen <roel@gnu.org>
;;; Copyright © 2017–2022 Tobias Geerinckx-Rice <me@tobias.gr>
;;; Copyright © 2018 Julien Lepiller <julien@lepiller.eu>
;;; Copyright © 2018, 2019 Rutger Helling <rhelling@mykolab.com>
;;; Copyright © 2018 Sou Bunnbu <iyzsong@member.fsf.org>
;;; Copyright © 2018, 2019 Eric Bavier <bavier@member.fsf.org>
;;; Copyright © 2019, 2020, 2021, 2022 Efraim Flashner <efraim@flashner.co.il>
;;; Copyright © 2019 Jonathan Brielmaier <jonathan.brielmaier@web.de>
;;; Copyright © 2020 Mathieu Othacehe <m.othacehe@gmail.com>
;;; Copyright © 2020 Jan (janneke) Nieuwenhuizen <janneke@gnu.org>
;;; Copyright © 2020 Giacomo Leidi <goodoldpaul@autistici.org>
;;; Copyright © 2020 Jesse Gibbons <jgibbons2357+guix@gmail.com>
;;; Copyright © 2020 Martin Becze <mjbecze@riseup.net>
;;; Copyright © 2020 Vincent Legoll <vincent.legoll@gmail.com>
;;; Copyright © 2021 Ivan Gankevich <i.gankevich@spbu.ru>
;;; Copyright © 2021, 2022 Maxim Cournoyer <maxim.cournoyer@gmail.com>
;;; Copyright © 2021 John Kehayias <john.kehayias@protonmail.com>
;;; Copyright © 2022 Zhu Zihao <all_but_last@163.com>
;;;
;;; This file is part of GNU Guix.
;;;
;;; GNU Guix is free software; you can redistribute it and/or modify it
;;; under the terms of the GNU General Public License as published by
;;; the Free Software Foundation; either version 3 of the License, or (at
;;; your option) any later version.
;;;
;;; GNU Guix is distributed in the hope that it will be useful, but
;;; WITHOUT ANY WARRANTY; without even the implied warranty of
;;; MERCHANTABILITY or FITNESS FOR A PARTICULAR PURPOSE.  See the
;;; GNU General Public License for more details.
;;;
;;; You should have received a copy of the GNU General Public License
;;; along with GNU Guix.  If not, see <http://www.gnu.org/licenses/>.

(define-module (gnu packages package-management)
  #:use-module (gnu artwork)
  #:use-module (gnu packages)
  #:use-module (gnu packages acl)
  #:use-module (gnu packages attr)
  #:use-module (gnu packages avahi)
  #:use-module (gnu packages autotools)
  #:use-module (gnu packages backup)
  #:use-module (gnu packages base)
  #:use-module (gnu packages bash)
  #:use-module (gnu packages bdw-gc)
  #:use-module (gnu packages bison)
  #:use-module (gnu packages boost)
  #:use-module (gnu packages bootstrap)          ;for 'bootstrap-guile-origin'
  #:use-module (gnu packages build-tools)
  #:use-module (gnu packages check)
  #:use-module (gnu packages compression)
  #:use-module (gnu packages cmake)
  #:use-module (gnu packages cpio)
  #:use-module (gnu packages crypto)
  #:use-module (gnu packages curl)
  #:use-module (gnu packages databases)
  #:use-module (gnu packages dejagnu)
  #:use-module (gnu packages dbm)
  #:use-module (gnu packages docbook)
  #:use-module (gnu packages file)
  #:use-module (gnu packages freedesktop)
  #:use-module (gnu packages flex)
  #:use-module (gnu packages gcc)
  #:use-module (gnu packages gettext)
  #:use-module (gnu packages glib)
  #:use-module (gnu packages gnome)
  #:use-module (gnu packages gnupg)
  #:use-module (gnu packages graphviz)
  #:use-module (gnu packages gtk)
  #:use-module (gnu packages guile)
  #:use-module (gnu packages guile-xyz)
  #:use-module (gnu packages hardware)
  #:use-module (gnu packages hurd)
  #:use-module (gnu packages imagemagick)
  #:use-module (gnu packages less)
  #:use-module (gnu packages libedit)
  #:use-module (gnu packages linux)
  #:use-module (gnu packages lisp)
  #:use-module (gnu packages lua)
  #:use-module (gnu packages man)
  #:use-module (gnu packages markup)
  #:use-module (gnu packages nettle)
  #:use-module (gnu packages networking)
  #:use-module (gnu packages ninja)
  #:use-module (gnu packages nss)
  #:use-module (gnu packages patchutils)
  #:use-module (gnu packages perl)
  #:use-module (gnu packages perl-check)
  #:use-module (gnu packages pkg-config)
  #:use-module (gnu packages popt)
  #:use-module (gnu packages python)
  #:use-module (gnu packages python-build)
  #:use-module (gnu packages python-check)
  #:use-module (gnu packages python-web)
  #:use-module (gnu packages python-xyz)
  #:use-module (gnu packages serialization)
  #:use-module (gnu packages sqlite)
  #:use-module (gnu packages ssh)
  #:use-module (gnu packages tcl)
  #:use-module (gnu packages texinfo)
  #:use-module (gnu packages time)
  #:use-module (gnu packages tls)
  #:use-module (gnu packages vim)
  #:use-module (gnu packages virtualization)
  #:use-module (gnu packages web)
  #:use-module (gnu packages xml)
  #:use-module (gnu packages xorg)
  #:use-module (gnu packages version-control)
  #:autoload   (guix build-system channel) (channel-build-system)
  #:use-module (guix build-system glib-or-gtk)
  #:use-module (guix build-system gnu)
  #:use-module (guix build-system guile)
  #:use-module (guix build-system meson)
  #:use-module (guix build-system python)
  #:use-module (guix build-system trivial)
  #:use-module (guix download)
  #:use-module (guix gexp)
  #:use-module (guix git-download)
  #:autoload   (guix describe) (current-channels)
  #:autoload   (guix channels) (channel?
                                guix-channel?
                                repository->guix-channel)
  #:use-module ((guix licenses) #:prefix license:)
  #:use-module (guix packages)
  #:use-module (guix utils)
  #:use-module ((guix search-paths) #:select ($SSL_CERT_DIR $SSL_CERT_FILE))
  #:use-module (ice-9 match)
  #:use-module (srfi srfi-1))

(define (boot-guile-uri arch)
  "Return the URI for the bootstrap Guile tarball for ARCH."
  (cond ((string=? "armhf" arch)
         (string-append "http://alpha.gnu.org/gnu/guix/bootstrap/"
                        arch "-linux"
                        "/20150101/guile-2.0.11.tar.xz"))
        ((string=? "aarch64" arch)
         (string-append "http://alpha.gnu.org/gnu/guix/bootstrap/"
                        arch "-linux/20170217/guile-2.0.14.tar.xz"))
        (else
         (string-append "http://alpha.gnu.org/gnu/guix/bootstrap/"
                        arch "-linux"
                        "/20131110/guile-2.0.9.tar.xz"))))

;; NOTE: The commit IDs used here form a linked list threaded through the git
;; history. In a phenomenon known as boot-stripping, not only the head of this
;; list is used, but also a few older versions, when a guix from this package is
;; used to build something also depending on guix.
;;
;; Therefore, if, by accident, you set this package to a non-existent commit ID,
;; it is insufficient to simply correct it with the latest commit.
;; Instead, please push one commit that rolls back Guix to before the mistake,
;; and then another that points to the first one. That way, the faulty commit
;; won't appear on the linked list.
;;
;; If you are updating this package because it fails to build, you need to
;; actually update it *twice*, as the installer is pointing to the N-1 guix
;; package revision.
(define-public guix
  ;; Latest version of Guix, which may or may not correspond to a release.
  ;; Note: the 'update-guix-package.scm' script expects this definition to
  ;; start precisely like this.
<<<<<<< HEAD
  (let ((version "1.4.0rc1")
        (commit "9ccc94afb266428b7feeba805617d31eb8afb23c")
        (revision 1))
=======
  (let ((version "1.4.0rc2")
        (commit "7866294e32f1e758d06fce4e1b1035eca3a7d772")
        (revision 0))
>>>>>>> 6dbdb5fc
    (package
      (name "guix")

      (version (if (zero? revision)
                   version
                   (string-append version "-"
                                  (number->string revision)
                                  "." (string-take commit 7))))
      (source (origin
                (method git-fetch)
                (uri (git-reference
                      (url "https://git.savannah.gnu.org/git/guix.git")
                      (commit commit)))
                (sha256
                 (base32
<<<<<<< HEAD
                  "1asx4jqjdp56r9m693ikrzxn4vaga846v2j6956xkavyj19x42nh"))
=======
                  "0np4fw5kq882nrkfgsvvwgcxqwvm6bzn3dbdf8p48nr7mfrm3rz9"))
>>>>>>> 6dbdb5fc
                (file-name (string-append "guix-" version "-checkout"))))
      (build-system gnu-build-system)
      (arguments
       `(#:configure-flags (list

                            ;; Provide channel metadata for 'guix describe'.
                            ;; Don't pass '--with-channel-url' and
                            ;; '--with-channel-introduction' and instead use
                            ;; the defaults.
                            ,(string-append "--with-channel-commit=" commit)

                            "--localstatedir=/var"
                            "--sysconfdir=/etc"
                            (string-append "--with-bash-completion-dir="
                                           (assoc-ref %outputs "out")
                                           "/etc/bash_completion.d")

                            ;; Set 'DOT_USER_PROGRAM' to the empty string so
                            ;; we don't keep a reference to Graphviz, whose
                            ;; closure is pretty big (too big for the Guix
                            ;; system installation image.)
                            "ac_cv_path_DOT_USER_PROGRAM=dot"

                            ;; To avoid problems with the length of shebangs,
                            ;; choose a fixed-width and short directory name
                            ;; for tests.
                            "ac_cv_guix_test_root=/tmp/guix-tests"
                            ,@(if (hurd-target?) '("--with-courage") '()))
         #:parallel-tests? #f         ;work around <http://bugs.gnu.org/21097>

         #:modules ((guix build gnu-build-system)
                    (guix build utils)
                    (srfi srfi-26)
                    (ice-9 popen)
                    (ice-9 rdelim))

         #:phases (modify-phases %standard-phases
                    (replace 'bootstrap
                      (lambda _
                        ;; Make sure 'msgmerge' can modify the PO files.
                        (for-each (lambda (po)
                                    (chmod po #o666))
                                  (find-files "." "\\.po$"))

                        (patch-shebang "build-aux/git-version-gen")

                        (call-with-output-file ".tarball-version"
                          (lambda (port)
                            (display ,version port)))

                        ;; Install SysV init files to $(prefix)/etc rather
                        ;; than to /etc.
                        (substitute* "nix/local.mk"
                          (("^sysvinitservicedir = .*$")
                           (string-append "sysvinitservicedir = \
$(prefix)/etc/init.d\n")))

                        ;; Install OpenRC init files to $(prefix)/etc rather
                        ;; than to /etc.
                        (substitute* "nix/local.mk"
                          (("^openrcservicedir = .*$")
                           (string-append "openrcservicedir = \
$(prefix)/etc/openrc\n")))

                        (invoke "sh" "bootstrap")))
                    ,@(if (target-riscv64?)
                        `((add-after 'unpack 'use-correct-guile-version-for-tests
                            (lambda _
                              (substitute* "tests/gexp.scm"
                                (("2\\.0") "3.0")))))
                        '())
                    (add-before 'build 'use-host-compressors
                      (lambda* (#:key inputs target #:allow-other-keys)
                        (when target
                          ;; Use host compressors.
                          (let ((bzip2 (assoc-ref inputs "bzip2"))
                                (gzip (assoc-ref inputs "gzip"))
                                (xz (assoc-ref inputs "xz")))
                            (substitute* "guix/config.scm"
                              (("\"[^\"]*/bin/bzip2")
                               (string-append "\"" bzip2 "/bin/bzip2"))
                              (("\"[^\"]*/bin/gzip") gzip
                               (string-append "\"" gzip "/bin/gzip"))
                              (("\"[^\"]*/bin//xz")
                               (string-append "\"" xz "/bin/xz")))))
                        #t))
                    (add-before 'check 'copy-bootstrap-guile
                      (lambda* (#:key system target inputs #:allow-other-keys)
                        ;; Copy the bootstrap guile tarball in the store
                        ;; used by the test suite.
                        (define (intern file recursive?)
                          ;; Note: don't use 'guix download' here because we
                          ;; need to set the 'recursive?' argument.
                          (define base
                            (strip-store-file-name file))

                          (define code
                            `(begin
                               (use-modules (guix))
                               (with-store store
                                 (let* ((item (add-to-store store ,base
                                                            ,recursive?
                                                            "sha256" ,file))
                                        (root (string-append "/tmp/gc-root-"
                                                             (basename item))))
                                   ;; Register a root so that the GC tests
                                   ;; don't delete those.
                                   (symlink item root)
                                   (add-indirect-root store root)))))

                          (invoke "./test-env" "guile" "-c"
                                  (object->string code)))

                        (unless target
                          (intern (assoc-ref inputs "boot-guile") #f)

                          ;; On x86_64 some tests need the i686 Guile.
                          (when (and (not target)
                                     (string=? system "x86_64-linux"))
                            (intern (assoc-ref inputs "boot-guile/i686") #f))

                          ;; Copy the bootstrap executables.
                          (for-each (lambda (input)
                                      (intern (assoc-ref inputs input) #t))
                                    '("bootstrap/bash" "bootstrap/mkdir"
                                      "bootstrap/tar" "bootstrap/xz")))
                        #t))
                    (add-after 'unpack 'disable-failing-tests
                      ;; XXX FIXME: These tests fail within the build container.
                      (lambda _
                        (substitute* "tests/syscalls.scm"
                          (("^\\(test-(assert|equal) \"(clone|setns|pivot-root)\"" all)
                           (string-append "(test-skip 1)\n" all)))
                        (substitute* "tests/containers.scm"
                          (("^\\(test-(assert|equal)" all)
                           (string-append "(test-skip 1)\n" all)))
                        (when (file-exists? "tests/guix-environment-container.sh")
                          (substitute* "tests/guix-environment-container.sh"
                            (("guix environment --version")
                             "exit 77\n")))
                        #t))
                    (add-before 'check 'set-SHELL
                      (lambda _
                        ;; 'guix environment' tests rely on 'SHELL' having a
                        ;; correct value, so set it.
                        (setenv "SHELL" (which "sh"))
                        #t))
                    (add-after 'install 'wrap-program
                      (lambda* (#:key inputs native-inputs outputs target
                                #:allow-other-keys)
                        ;; Make sure the 'guix' command finds GnuTLS,
                        ;; Guile-JSON, and Guile-Git automatically.
                        (let* ((out    (assoc-ref outputs "out"))
                               (guile  (assoc-ref (or native-inputs inputs)
                                                  "guile"))
                               (avahi  (assoc-ref inputs "guile-avahi"))
                               (gcrypt (assoc-ref inputs "guile-gcrypt"))
                               (guile-lib   (assoc-ref inputs "guile-lib"))
                               (json   (assoc-ref inputs "guile-json"))
                               (sqlite (assoc-ref inputs "guile-sqlite3"))
                               (zlib   (assoc-ref inputs "guile-zlib"))
                               (lzlib  (assoc-ref inputs "guile-lzlib"))
                               (zstd   (assoc-ref inputs "guile-zstd"))
                               (git    (assoc-ref inputs "guile-git"))
                               (bs     (assoc-ref inputs
                                                  "guile-bytestructures"))
                               (ssh    (assoc-ref inputs "guile-ssh"))
                               (gnutls (assoc-ref inputs "guile-gnutls"))
                               (disarchive (assoc-ref inputs "disarchive"))
                               (lzma (assoc-ref inputs "guile-lzma"))
                               (locales (assoc-ref inputs "glibc-utf8-locales"))
                               (deps   (list gcrypt json sqlite gnutls git
                                             bs ssh zlib lzlib zstd guile-lib
                                             disarchive lzma))
                               (deps*  (if avahi (cons avahi deps) deps))
                               (effective
                                (read-line
                                 (open-pipe* OPEN_READ
                                             (string-append guile "/bin/guile")
                                             "-c" "(display (effective-version))")))
                               (path   (map (cut string-append <>
                                                 "/share/guile/site/"
                                                 effective)
                                            (delete #f deps*)))
                               (gopath (map (cut string-append <>
                                                 "/lib/guile/" effective
                                                 "/site-ccache")
                                            (delete #f deps*)))
                               (locpath (string-append locales "/lib/locale")))

                          ;; Modify 'guix' directly instead of using
                          ;; 'wrap-program'.  This avoids the indirection
                          ;; through Bash, which in turn avoids getting Bash's
                          ;; own locale warnings.
                          (substitute* (string-append out "/bin/guix")
                            (("!#")
                             (string-append
                              "!#\n\n"
                              (object->string
                               `(set! %load-path (append ',path %load-path)))
                              "\n"
                              (object->string
                               `(set! %load-compiled-path
                                  (append ',gopath %load-compiled-path)))
                              "\n"
                              (object->string
                               `(let ((path (getenv "GUIX_LOCPATH")))
                                  (setenv "GUIX_LOCPATH"
                                          (if path
                                              (string-append path ":" ,locpath)
                                              ,locpath))))
                              "\n\n"))))))

                    ;; The 'guix' executable has 'OUT/libexec/guix/guile' as
                    ;; its shebang; that should remain unchanged, thus remove
                    ;; the 'patch-shebangs' phase, which would otherwise
                    ;; change it to 'GUILE/bin/guile'.
                    (delete 'patch-shebangs))))
      (native-inputs `(("pkg-config" ,pkg-config)

                       ;; Guile libraries are needed here for
                       ;; cross-compilation.
                       ("guile" ,guile-3.0-latest) ;for faster builds
                       ("guile-gnutls" ,guile-gnutls)
                       ,@(if (%current-target-system)
                             '()
                             `(("guile-avahi" ,guile-avahi)))
                       ("guile-gcrypt" ,guile-gcrypt)
                       ("guile-json" ,guile-json-4)
                       ("guile-lib" ,guile-lib)
                       ("guile-sqlite3" ,guile-sqlite3)
                       ("guile-zlib" ,guile-zlib)
                       ("guile-lzlib" ,guile-lzlib)
                       ("guile-zstd" ,guile-zstd)
                       ("guile-ssh" ,guile-ssh)
                       ("guile-git" ,guile-git)

                       ;; XXX: Keep the development inputs here even though
                       ;; they're unnecessary, just so that 'guix environment
                       ;; guix' always contains them.
                       ("autoconf" ,autoconf)
                       ("automake" ,automake)
                       ("gettext" ,gettext-minimal)
                       ("texinfo" ,texinfo)
                       ("graphviz" ,graphviz)
                       ("help2man" ,help2man)
                       ("po4a" ,po4a)))
      (inputs
       `(("bzip2" ,bzip2)
         ("gzip" ,gzip)
         ("sqlite" ,sqlite)
         ("libgcrypt" ,libgcrypt)
         ("zlib" ,zlib)

         ("guile" ,guile-3.0-latest)

         ;; Some of the tests use "unshare" when it is available.
         ("util-linux" ,util-linux)

         ;; Many tests rely on the 'guile-bootstrap' package, which is why we
         ;; have it here.
         ("boot-guile" ,(bootstrap-guile-origin (%current-system)))
         ,@(if (and (not (%current-target-system))
                    (string=? (%current-system) "x86_64-linux"))
               `(("boot-guile/i686" ,(bootstrap-guile-origin "i686-linux")))
               '())
         ,@(if (%current-target-system)
               `(("xz" ,xz))
               '())

         ;; Tests also rely on these bootstrap executables.
         ("bootstrap/bash" ,(bootstrap-executable "bash" (%current-system)))
         ("bootstrap/mkdir" ,(bootstrap-executable "mkdir" (%current-system)))
         ("bootstrap/tar" ,(bootstrap-executable "tar" (%current-system)))
         ("bootstrap/xz" ,(bootstrap-executable "xz" (%current-system)))

         ("disarchive" ,disarchive)               ;for 'guix perform-download'
         ("guile-lzma" ,guile-lzma)               ;for Disarchive

         ("glibc-utf8-locales" ,glibc-utf8-locales)))
      (propagated-inputs
       `(("guile-gnutls" ,guile-gnutls)
         ;; Avahi requires "glib" which doesn't cross-compile yet.
         ,@(if (%current-target-system)
               '()
               `(("guile-avahi" ,guile-avahi)))
         ("guile-gcrypt" ,guile-gcrypt)
         ("guile-json" ,guile-json-4)
         ("guile-lib" ,guile-lib)
         ("guile-sqlite3" ,guile-sqlite3)
         ("guile-ssh" ,guile-ssh)
         ("guile-git" ,guile-git)
         ("guile-zlib" ,guile-zlib)
         ("guile-lzlib" ,guile-lzlib)
         ("guile-zstd" ,guile-zstd)))
      (native-search-paths
       (list (search-path-specification
              (variable "GUIX_EXTENSIONS_PATH")
              (files '("share/guix/extensions")))
             ;; (guix git) and (guix build download) honor this variable whose
             ;; name comes from OpenSSL.
             $SSL_CERT_DIR))
      (home-page "https://www.gnu.org/software/guix/")
      (synopsis "Functional package manager for installed software packages and versions")
      (description
       "GNU Guix is a functional package manager for the GNU system, and is
also a distribution thereof.  It includes a virtual machine image.  Besides
the usual package management features, it also supports transactional
upgrades and roll-backs, per-user profiles, and much more.  It is based on
the Nix package manager.")
      (license license:gpl3+)
      (properties '((ftp-server . "alpha.gnu.org"))))))

(define* (channel-source->package source #:key commit)
  "Return a package for the given channel SOURCE, a lowerable object."
  (package
    (inherit guix)
    (version (string-append (package-version guix) "."
                            (if commit (string-take commit 7) "")))
    (build-system channel-build-system)
    (arguments `(#:source ,source
                 #:commit ,commit))
    (inputs '())
    (native-inputs '())
    (propagated-inputs '())))

(export channel-source->package)

(define-public guix-for-cuirass
  ;; Known-good revision before commit
  ;; bd86bbd300474204878e927f6cd3f0defa1662a5, which introduced
  ;; 'primitive-fork' in 'open-inferior'.
  (let ((version "1.3.0")
        (commit "a27e47f9d1e22dc32bb250cfeef88cfacb930e23")
        (revision 23))
    (package
      (inherit guix)
      (version (string-append version "-"
                              (number->string revision)
                              "." (string-take commit 7)))
      (source (origin
                (method git-fetch)
                (uri (git-reference
                      (url "https://git.savannah.gnu.org/git/guix.git")
                      (commit commit)))
                (sha256
                 (base32
                  "12jmvagbw05hmmlrb82i0qazhlv7mcfnl4dmknwx3a9hd760g9y1"))
                (file-name (string-append "guix-" version "-checkout"))))
      (properties `((hidden? . #t)
                    ,@(package-properties guix))))))

(define-public guix-daemon
  ;; This package is for internal consumption: it allows us to quickly build
  ;; the 'guix-daemon' program and use that in (guix self), used by 'guix
  ;; pull'.
  (package
    (inherit guix)
    (properties `((hidden? . #t)))
    (name "guix-daemon")

    ;; Use a minimum set of dependencies.
    (native-inputs
     (modify-inputs (package-native-inputs guix)
       (delete "po4a" "graphviz" "help2man")))
    (inputs
     (modify-inputs (package-inputs guix)
       (delete "boot-guile" "boot-guile/i686" "util-linux")
       (prepend guile-gnutls guile-git guile-json-3 guile-gcrypt)))

    (propagated-inputs '())

    (arguments
     (substitute-keyword-arguments (package-arguments guix)
       ((#:configure-flags flags '())
        ;; Pretend we have those libraries; we don't actually need them.
        `(append ,flags
                 '("guix_cv_have_recent_guile_sqlite3=yes"
                   "guix_cv_have_recent_guile_ssh=yes")))
       ((#:tests? #f #f)
        #f)
       ((#:phases phases '%standard-phases)
        `(modify-phases ,phases
           (add-after 'unpack 'change-default-guix
             (lambda _
               ;; We need to tell 'guix-daemon' which 'guix' command to use.
               ;; Here we use a questionable hack where we hard-code root's
               ;; current guix, which could be wrong (XXX).  Note that scripts
               ;; like 'guix perform-download' do not run as root so we assume
               ;; that they have access to /var/guix/profiles/per-user/root.
               (substitute* "nix/libstore/globals.cc"
                 (("guixProgram = (.*)nixBinDir + \"/guix\"" _ before)
                  (string-append "guixProgram = " before
                                 "/var/guix/profiles/per-user/root\
/current-guix/bin/guix")))
               #t))
           (replace 'build
             (lambda _
               (invoke "make" "nix/libstore/schema.sql.hh")
               (invoke "make" "-j" (number->string
                                    (parallel-job-count))
                       "guix-daemon")))
           (delete 'copy-bootstrap-guile)
           (replace 'install
             (lambda* (#:key outputs #:allow-other-keys)
               (invoke "make" "install-binPROGRAMS")))
           (delete 'wrap-program)))))))

(define-public guix-minimal
  ;; A version of Guix which is built with the minimal set of dependencies, as
  ;; outlined in the README "Requirements" section.  Intended as a CI job, so
  ;; marked as hidden.
  (hidden-package
   (package
     (inherit guix)
     (name "guix-minimal")
     (native-inputs
      (modify-inputs (package-native-inputs guix)
        (delete "guile-ssh")))
     (propagated-inputs
      (modify-inputs (package-propagated-inputs guix)
        (delete "guile-ssh"))))))

(define-public current-guix-package
  ;; This parameter allows callers to override the package that 'current-guix'
  ;; returns.  This is useful when 'current-guix' cannot compute it by itself,
  ;; for instance because it's not running from a source code checkout.
  ;;
  ;; The default value is obtained by creating a package from the 'guix'
  ;; channel returned by 'current-channels' or, if that's the empty list, that
  ;; returned by 'repository->guix-channel' for the current directory (which
  ;; assumes that we're running from a Git checkout).  Delay computation so
  ;; that the relevant modules can be loaded lazily.
  (make-parameter
   (delay (match (or (find guix-channel? (current-channels))
                     (repository->guix-channel
                      (current-source-directory)))
            ((? channel? source)
             (package
               (inherit guix)
               (source source)
               (build-system channel-build-system)
               (inputs '())
               (native-inputs '())
               (propagated-inputs '())))
            (#f #f)))))

(define-public current-guix
  (lambda ()
    "Return a package representing the currently-used Guix.  It can be
overridden by setting the 'current-guix-package' parameter."
    (match (current-guix-package)
      ((? promise? package) (force package))
      (package package))))

(define-public guix-icons
  (package
    (inherit guix)
    (name "guix-icons")
    (version "0.1")
    (source %artwork-repository)
    (build-system trivial-build-system)
    (native-inputs
     (list imagemagick))
    (inputs
     '())
    (arguments
     `(#:modules ((guix build utils)
                  (gnu build svg))
       #:builder
       ,(with-extensions (list guile-rsvg guile-cairo)
          #~(begin
              (use-modules (guix build utils)
                           (gnu build svg))
              (let* ((logo (string-append #$source "/logo/Guix.svg"))
                     (logo-white
                      (string-append #$source
                                     "/logo/Guix-horizontal-white.svg"))
                     (theme "hicolor")
                     (category "apps")
                     (sizes '(16 24 32 48 64 72 96 128 256 512 1024))
                     (icons
                      (string-append #$output "/share/icons/" theme))
                     (scalable-dir
                      (string-append icons "/scalable/" category)))
                (setenv "XDG_CACHE_HOME" (getcwd))

                ;; Create the scalable icon files.
                (mkdir-p scalable-dir)
                (copy-file logo
                           (string-append scalable-dir "/guix-icon.svg"))
                (copy-file logo-white
                           (string-append scalable-dir
                                          "/guix-white-icon.svg"))

                ;; Create the fixed dimensions icon files.
                (for-each
                 (lambda (size)
                   (let* ((dimension
                           (format #f "~ax~a" size size))
                          (file
                           (string-append icons "/" dimension "/" category
                                          "/guix-icon.png")))
                     (mkdir-p (dirname file))
                     (svg->png logo file
                               #:width size
                               #:height size)))
                 sizes))))))
    (synopsis "GNU Guix icons")
    (description "This package contains GNU Guix icons organized according to
the Icon Theme Specification.  They can be used by applications querying the
GTK icon cache for instance.")))

(define-public guix-modules
  (package
    (name "guix-modules")
    (version "0.1.0")
    (home-page "https://gitlab.inria.fr/guix-hpc/guix-modules")
    (source (origin
              (method git-fetch)
              (uri (git-reference (url home-page)
                                  (commit (string-append "v" version))))
              (file-name (string-append "guix-modules-" version "-checkout"))
              (sha256
               (base32
                "1ckvrrmkgzz93i35sj1372wxs7ln4gzszpri1pcdf473z0p7nh7w"))))
    (build-system guile-build-system)
    (arguments
     '(#:phases (modify-phases %standard-phases
                  (add-after 'install 'move-to-extension-directory
                    (lambda* (#:key outputs #:allow-other-keys)
                      (let* ((out (assoc-ref outputs "out"))
                             (target (string-append
                                      out
                                      "/share/guix/extensions/module.scm")))
                        (mkdir-p (dirname target))
                        (rename-file (car (find-files out "module.scm"))
                                     target)))))))
    (native-inputs (list (lookup-package-input guix "guile") guix))
    (synopsis "Generate environment modules from Guix packages")
    (description
     "Guix-Modules is an extension of Guix that provides a new @command{guix
module} command.  The @command{guix module create} sub-command creates
@dfn{environment modules}, allowing you to manipulate software environments
with the @command{module} command commonly found on @acronym{HPC,
high-performance computing} clusters.")
    (license license:gpl3+)))


;;;
;;; Other tools.
;;;

(define-public nix
  (package
    (name "nix")
    (version "2.5.1")
    (source
     (origin
       (method git-fetch)
       (uri (git-reference
             (url "http://github.com/NixOS/nix")
             (commit version)))
       (file-name (git-file-name name version))
       (sha256
        (base32 "1m8rmv8i6lg83pmalvjlq1fn8mcghn3ngjv3kw1kqsa45ymj5sqq"))
       (patches
        (search-patches "nix-dont-build-html-doc.diff"))))
    (build-system gnu-build-system)
    (arguments
     (list
      #:configure-flags #~(list "--sysconfdir=/etc" "--enable-gc")
      #:phases
      #~(modify-phases %standard-phases
          (replace 'install
            ;; Don't try & fail to create subdirectories in /etc, but keep them
            ;; in the output as examples.
            (lambda* (#:key (make-flags '()) outputs #:allow-other-keys)
              (let ((etc (string-append #$output "/etc")))
                (apply invoke "make" "install"
                       (string-append "sysconfdir=" etc)
                       (string-append "profiledir=" etc "/profile.d")
                       make-flags)))))))
    (native-inputs
     (list autoconf
           autoconf-archive
           automake
           bison
           flex
           googletest
           jq
           libtool
           pkg-config))
    (inputs
     (append (list boost
                   brotli
                   bzip2
                   curl
                   editline
                   libarchive
                   libgc
                   libseccomp
                   libsodium
                   lowdown
                   openssl
                   sqlite
                   xz
                   zlib)
             (if (or (target-x86-64?)
                     (target-x86-32?))
                 (list libcpuid)
                 '())))
    (home-page "https://nixos.org/nix/")
    (synopsis "The Nix package manager")
    (description
     "Nix is a purely functional package manager.  This means that it treats
packages like values in purely functional programming languages such as
Haskell—they are built by functions that don't have side-effects, and they
never change after they have been built.  Nix stores packages in the Nix
store, usually the directory /nix/store, where each package has its own unique
sub-directory.")
    (license license:lgpl2.1+)))

(define-public stow
  (package
    (name "stow")
    (version "2.3.1")
    (source (origin
              (method url-fetch)
              (uri (string-append "mirror://gnu/stow/stow-"
                                  version ".tar.gz"))
              (sha256
               (base32
                "0jrxy12ywn7smdzdnvwzjw77l6knx6jkj2rckgykg1dpf6bdkm89"))))
    (build-system gnu-build-system)
    (inputs
     (list perl))
    (native-inputs
     (list perl-test-simple perl-test-output perl-capture-tiny
           perl-io-stringy))
    (home-page "https://www.gnu.org/software/stow/")
    (synopsis "Managing installed software packages")
    (description
     "GNU Stow is a symlink manager.  It generates symlinks to directories
of data and makes them appear to be merged into the same directory.  It is
typically used for managing software packages installed from source, by
letting you install them apart in distinct directories and then create
symlinks to the files in a common directory such as /usr/local.")
    (license license:gpl3+)))

(define-public xstow
  (package
    (name "xstow")
    (version "1.0.2")
    (source (origin
              (method url-fetch)
              (uri (string-append "mirror://sourceforge/xstow/xstow-"
                                  version ".tar.bz2"))
              (sha256
               (base32
                "1vy6lcswpkixh7h5mvsmq2wbcih6lpsmcva3m7v6f5npllciy13g"))))
    (build-system gnu-build-system)
    (synopsis "Replacement of GNU Stow written in C++")
    (description
     "XStow is a replacement of GNU Stow written in C++.  It supports all
features of Stow with some extensions.")
    (home-page "http://xstow.sourceforge.net/")
    (license license:gpl2)))

(define-public rpm
  (package
    (name "rpm")
    (version "4.17.1")
    (source (origin
              (method url-fetch)
              (uri (string-append "http://ftp.rpm.org/releases/rpm-"
                                  (version-major+minor version) ".x/rpm-"
                                  version ".tar.bz2"))
              (sha256
               (base32
                "0pbfj94ha59lbnd8dk0aqyxjv37xixfdcazq3y2mhwkf8s9vf48c"))))
    (build-system gnu-build-system)
    (arguments
     '(#:configure-flags '("--with-external-db" ;use the system's bdb
                           "--enable-python")
       #:phases (modify-phases %standard-phases
                  (add-after 'unpack 'fix-lua-check
                    (lambda _
                      (substitute* "configure"
                        (("lua >= 5.3")
                         "lua-5.3 >= 5.3"))))
                  (add-before 'configure 'set-nss-library-path
                    (lambda* (#:key inputs #:allow-other-keys)
                      (let ((nss (assoc-ref inputs "nss")))
                        (setenv "LIBRARY_PATH"
                                (string-append (getenv "LIBRARY_PATH") ":"
                                               nss "/lib/nss"))))))))
    (native-inputs
     (list pkg-config))
    (inputs
     (list bdb
           bzip2
           cpio
           file
           libarchive
           libgcrypt
           lua
           nspr
           nss
           python
           sqlite
           xz
           zlib))
    (propagated-inputs
     ;; popt is listed in the 'Requires' of rpm.pc.
     (list popt))
    (home-page "https://rpm.org/")
    (synopsis "The RPM Package Manager")
    (description
     "The RPM Package Manager (RPM) is a command-line driven package
management system capable of installing, uninstalling, verifying, querying,
and updating computer software packages.  Each software package consists of an
archive of files along with information about the package like its version, a
description.  There is also a library permitting developers to manage such
transactions from C or Python.")

    ;; The whole is GPLv2+; librpm itself is dual-licensed LGPLv2+ | GPLv2+.
    (license license:gpl2+)))

(define-public python-anaconda-client
  (package
    (name "python-anaconda-client")
    (version "1.8.0")
    (source
     (origin
       (method git-fetch)
       (uri (git-reference
              (url "https://github.com/Anaconda-Platform/anaconda-client")
              (commit version)))
       (file-name (git-file-name name version))
       (sha256
        (base32
         "1vyk0g0gci4z9psisb8h50zi3j1nwfdg1jw3j76cxv0brln0v3fw"))))
    (build-system python-build-system)
    (propagated-inputs
     (list python-clyent python-nbformat python-pyyaml python-requests))
    (native-inputs
     (list python-coverage
           python-dateutil
           python-freezegun
           python-mock
           python-pillow
           python-pytz))
    (arguments
     `(#:phases
       (modify-phases %standard-phases
         ;; This is needed for some tests.
         (add-before 'check 'set-up-home
           (lambda* _ (setenv "HOME" "/tmp") #t))
         (add-before 'check 'remove-network-tests
           (lambda* _
             ;; Remove tests requiring a network connection
             (let ((network-tests '("tests/test_upload.py"
                                    "tests/test_authorizations.py"
                                    "tests/test_login.py"
                                    "tests/test_whoami.py"
                                    "utils/notebook/tests/test_data_uri.py"
                                    "utils/notebook/tests/test_base.py"
                                    "utils/notebook/tests/test_downloader.py"
                                    "inspect_package/tests/test_conda.py")))
               (with-directory-excursion "binstar_client"
                 (for-each delete-file network-tests)))
             #t)))))
    (home-page "https://github.com/Anaconda-Platform/anaconda-client")
    (synopsis "Anaconda Cloud command line client library")
    (description
     "Anaconda Cloud command line client library provides an interface to
Anaconda Cloud.  Anaconda Cloud is useful for sharing packages, notebooks and
environments.")
    (license license:bsd-3)))

(define-public python-conda-package-handling
  (package
    (name "python-conda-package-handling")
    (version "1.7.3")
    (source
     (origin
       (method git-fetch)
       (uri (git-reference
             (url "https://github.com/conda/conda-package-handling/")
             (commit version)))
       (file-name (git-file-name name version))
       (sha256
        (base32
         "1dq6f5ks3cinb355x712bls9bvv6bli6x3c43sdkqvawdw8xgv9j"))))
    (build-system python-build-system)
    (arguments
     `(#:phases
       (modify-phases %standard-phases
         (add-after 'unpack 'use-unmodified-libarchive
           (lambda _
             (substitute* "setup.py"
               (("archive_and_deps") "archive"))))
         (replace 'check
           (lambda* (#:key inputs outputs #:allow-other-keys)
             (add-installed-pythonpath inputs outputs)
             (invoke "pytest" "-vv" "tests"))))))
    (propagated-inputs
     (list python-six python-tqdm))
    (inputs
     (list libarchive))
    (native-inputs
     (list python-cython python-pytest python-pytest-cov
           python-pytest-mock python-mock))
    (home-page "https://conda.io")
    (synopsis "Create and extract conda packages of various formats")
    (description
     "This library is an abstraction of Conda package handling and a tool for
extracting, creating, and converting between formats.")
    (license license:bsd-3)))

(define-public conda
  (package
    (name "conda")
    (version "22.9.0")
    (source
     (origin
       (method git-fetch)
       (uri (git-reference
              (url "https://github.com/conda/conda")
              (commit version)))
       (file-name (git-file-name name version))
       (sha256
        (base32
         "16vz4vx311ry9w35mi5wna8p8n3abd6wdqrpqzjfdlwv7hcr44s4"))))
    (build-system python-build-system)
    (arguments
     `(#:phases
       (modify-phases %standard-phases
         ;; The default version of pytest does not support these options.
         (add-after 'unpack 'use-older-pytest
           (lambda _
             (substitute* "setup.cfg"
               (("--xdoctest-.*") ""))))
         (add-after 'unpack 'fix-ruamel-yaml-dependency
           (lambda _
             (substitute* "setup.py"
               (("ruamel_yaml_conda") "ruamel.yaml"))))
         (add-after 'unpack 'correct-python-executable-name
           (lambda* (#:key inputs #:allow-other-keys)
             (let ((python (assoc-ref inputs "python-wrapper")))
               #;
               (substitute* "conda/common/path.py"
                 (("python_version or ''")
                  "python_version or '3'"))
               (substitute* "conda/core/initialize.py"
                 (("python_exe = join")
                  (format #f "python_exe = \"~a/bin/python\" #"
                          python))))))
         (add-after 'unpack 'do-not-use-python-root-as-prefix
           (lambda* (#:key inputs outputs #:allow-other-keys)
             (let ((out (assoc-ref outputs "out"))
                   (python (assoc-ref inputs "python-wrapper")))
               (substitute* "tests/core/test_initialize.py"
                 (("\"\"\"\\) % conda_prefix")
                  (format #f "\"\"\") % \"~a\"" python))
                 (("CONDA_PYTHON_EXE \"%s\"' % join\\(conda_prefix")
                  (format #f "CONDA_PYTHON_EXE \"%s\"' % join(\"~a\""
                          python))
                 (("conda_prefix = abspath\\(sys.prefix\\)")
                  (format #f "conda_prefix = abspath(\"~a\")" out)))
               (substitute* "conda/base/context.py"
                 (("os.chdir\\(sys.prefix\\)")
                  (format #f "os.chdir(\"~a\")" out))
                 (("sys.prefix, '.condarc'")
                  (format #f "\"~a\", '.condarc'" out))
                 (("return abspath\\(sys.prefix\\)")
                  (format #f "return abspath(\"~a\")" out))
                 (("os.path.join\\(sys.prefix, bin_dir, exe\\)")
                  (format #f "\"~a/bin/conda\"" out))
                 (("'CONDA_EXE', sys.executable")
                  (format #f "'CONDA_EXE', \"~a/bin/conda\"" out))))))
         (add-before 'build 'create-version-file
           (lambda _
             (with-output-to-file "conda/.version"
               (lambda () (display ,version)))))
         (replace 'check
           (lambda* (#:key tests? #:allow-other-keys)
             ;; These tests all require network access.
             (for-each delete-file '("tests/cli/test_main_clean.py"
                                     "tests/cli/test_main_rename.py"))
             (when tests?
               (setenv "HOME" "/tmp")
               (invoke "py.test" "-vv"
                       "-k"
                       (string-append
                        "not integration"
                        ;; This one reports a newer version of conda than
                        ;; expected; conda-1.5.2-py27_0 instead of
                        ;; conda-1.3.5-py27_0.
                        " and not test_auto_update_conda"
                        ;; This fails because the output directory is not a
                        ;; Conda environment.
                        " and not test_list"
                        ;; This fails because we patched the default root
                        ;; prefix.
                        " and not test_default_target_is_root_prefix"
                        ;; This fails because of missing features in python-flaky.
                        " and not test_no_features"
                        ;; These fail because they require network access
                        " and not test_no_ssl"
                        " and not test_run_readonly_env"
                        " and not test_run_returns_int"
                        " and not test_run_returns_nonzero_errorlevel"
                        " and not test_run_returns_zero_errorlevel"
                        " and not test_run_uncaptured"

                        ;; TODO: I don't understand what this failure means
                        " and not test_PrefixData_return_value_contract"
                        ;; TODO: same here
                        " and not test_install_1"
                        ;; Not sure if this is really wrong.  This fails because
                        ;; /gnu/store/...conda-22.9.0/bin/python
                        ;; is not /gnu/store/...python-wrapper-3.9.9/bin/python
                        " and not test_make_entry_point")))))
         (add-after 'install 'init
           ;; This writes a whole bunch of shell initialization files to the
           ;; prefix directory.  Many features of conda can only be used after
           ;; running "conda init".
           (lambda* (#:key inputs outputs #:allow-other-keys)
             (add-installed-pythonpath inputs outputs)
             (setenv "HOME" "/tmp")
             (invoke (string-append (assoc-ref outputs "out")
                                    "/bin/conda")
                     "init"))))))
    (inputs
     (list python-wrapper))
    (propagated-inputs
     (list python-anaconda-client
           python-boto3
           python-conda-package-handling
           python-cytoolz
           python-pluggy
           python-pycosat
           python-pytest
           python-pyyaml
           python-requests
           python-responses
           python-ruamel.yaml
           python-tqdm
           ;; XXX: This is dragged in by libarchive and is needed at runtime.
           zstd))
    (native-inputs
     (list python-coverage
           python-flaky
           python-pytest-timeout
           python-pytest-xprocess))
    (home-page "https://github.com/conda/conda")
    (synopsis "Cross-platform, OS-agnostic, system-level binary package manager")
    (description
     "Conda is a cross-platform, Python-agnostic binary package manager.  It
is the package manager used by Anaconda installations, but it may be used for
other systems as well.  Conda makes environments first-class citizens, making
it easy to create independent environments even for C libraries.  Conda is
written entirely in Python.")
    (license license:bsd-3)))

(define-public conan
  (package
    (name "conan")
    (version "1.50.0")
    (source
     (origin
       (method git-fetch)               ;no tests in PyPI archive
       (uri (git-reference
             (url "https://github.com/conan-io/conan")
             (commit version)))
       (file-name (git-file-name name version))
       (sha256
        (base32
         "1jjrinz5wkcxfvwdpldrv4h7vacdyz88cc4af5vi3sdnjra0i0m5"))))
    (build-system python-build-system)
    (arguments
     `(#:phases
       (modify-phases %standard-phases
         (add-after 'unpack 'relax-requirements
           (lambda _
             (substitute* "conans/requirements.txt"
               (("node-semver==0.6.1")
                "node-semver>=0.6.1")
               (("Jinja2>=2.9, <3")
                "Jinja2>=2.9")
               (("PyYAML>=3.11, <6.0")
                "PyYAML"))))
         (add-after 'unpack 'patch-paths
           (lambda* (#:key inputs #:allow-other-keys)
             (let ((coreutils (assoc-ref inputs "coreutils")))
               ;; It seems that PATH is manipulated, as printenv is not found
               ;; during tests.  Patch in its exact location.
               (substitute* "conan/tools/env/environment.py"
                 (("printenv")
                  (string-append coreutils "/bin/printenv")))
               (substitute* "conans/client/envvars/environment.py"
                 (("#!/usr/bin/env")
                  (string-append "#!" coreutils "/bin/env"))))))
         (add-before 'check 'set-home
           (lambda _
             (setenv "HOME" "/tmp")))
         (replace 'check
           (lambda* (#:key tests? outputs #:allow-other-keys)
             (define system ,(or (%current-target-system)
                                 (%current-system)))
             (when tests?
               (setenv "PATH" (string-append (getenv "PATH") ":"
                                             (assoc-ref outputs "out") "/bin"))
               (invoke "python" "-m" "pytest"
                       "-n" "auto"      ;parallelize tests
                       "-m" "not slow and not tool_svn"
                       ;; Disable problematic tests.
                       "-k"
                       (string-append
                        ;; These tests rely on networking.
                        "not shallow_clone_remote "
                        "and not remote_build "
                        "and not download_retries_errors "
                        "and not ftp "
                        "and not build_local_different_folders "
                        ;; These expect CMake available at fixed versions.
                        "and not custom_cmake "
                        "and not default_cmake "
                        "and not bazel " ;bazel is not packaged
                        ;; Guix sets PKG_CONFIG_PATH itself, which is not
                        ;; expected by the following test.
                        "and not pkg_config_path "
                        "and not compare " ;caused by newer node-semver?
                        ;; Guix is not currently a supported package manager.
                        "and not system_package_tool "
                        ;; These expect GCC 5 to be available.
                        "and not test_reuse "
                        "and not test_install "
                        ;; The installed configure script trips on the /bin/sh
                        ;; shebang.  We'd have to patch it in the Python code.
                        "and not test_autotools "
                        "and not test_use_build_virtualenv "
                        ;; This test is architecture-dependent.
                        "and not test_toolchain_linux "
                        ;; This one fails for unknown reasons (see:
                        ;; https://github.com/conan-io/conan/issues/9671).
                        "and not test_build "
                        ;; These tests expect the 'apt' command to be available.
                        "and not test_apt_check "
                        "and not test_apt_install_substitutes "
                        (if (not (string-prefix? "x86_64" system))
                            ;; These tests either assume the machine is
                            ;; x86_64, or require a cross-compiler to target
                            ;; it.
                            (string-append
                             "and not cpp_package "
                             "and not exclude_code_analysis "
                             "and not cmakedeps_multi "
                             "and not locally_build_linux "
                             "and not custom_configuration "
                             "and not package_from_system "
                             "and not cross_build_command "
                             "and not test_package "
                             "and not test_deleted_os "
                             "and not test_same ")
                            "")
                        (if (not (or (string-prefix? "x86_64" system)
                                     (string-prefix? "i686" system)))
                            ;; These tests either assume the machine is i686,
                            ;; or require a cross-compiler to target it.
                            (string-append
                             "and not vcvars_raises_when_not_found "
                             "and not conditional_generators "
                             "and not test_folders "
                             "and not settings_as_a_dict_conanfile ")
                            "")))))))))
    (propagated-inputs
     (list python-bottle
           python-colorama
           python-dateutil
           python-distro
           python-fasteners
           python-future
           python-jinja2
           python-node-semver
           python-patch-ng
           python-pluginbase
           python-pygments
           python-pyjwt
           python-pyyaml-5
           python-requests
           python-six
           python-tqdm
           python-urllib3))
    (inputs
     (list coreutils))       ;for printenv
    (native-inputs
     `(("autoconf" ,autoconf)
       ("automake" ,automake)
       ("cmake" ,cmake)
       ("git" ,git-minimal)
       ("meson" ,meson)
       ("ninja",ninja)
       ("pkg-config" ,pkg-config)
       ("python-bottle" ,python-bottle)
       ("python-mock" ,python-mock)
       ("python-parameterized" ,python-parameterized)
       ("python-pytest" ,python-pytest)
       ("python-pytest-xdist" ,python-pytest-xdist)
       ("python-webtest" ,python-webtest)
       ("which" ,which)))
    (home-page "https://conan.io")
    (synopsis "Decentralized C/C++ package manager")
    (description "Conan is a package manager for C and C++ developers that
boasts the following features:
@itemize
@item
It is fully decentralized.  Users can host their packages on their own private
servers.
@item
It can create, upload and download binaries for any configuration and
platform, including cross-compiled ones.
@item
It integrates with any build system, including CMake, Makefiles, Meson, etc.
@item
It is extensible; its Python-based recipes, together with extensions points
allow for great power and flexibility.
@end itemize")
    (license license:expat)))

(define-public gwl
  (package
    (name "gwl")
    (version "0.5.1")
    (source (origin
              (method url-fetch)
              (uri (string-append "mirror://gnu/gwl/gwl-" version ".tar.gz"))
              (sha256
               (base32
                "08h76ib7hmqyj354aazxqyz0galhywz4093f8hc4py7hbg0rcm27"))))
    (build-system gnu-build-system)
    (arguments
     `(#:parallel-build? #false ; for reproducibility
       #:make-flags
       '("GUILE_AUTO_COMPILE=0" "GWL_SKIP_INTEGRATION_TESTS=1")
       #:phases
       (modify-phases %standard-phases
         (add-after 'unpack 'disable-test
           (lambda _
             ;; This test loads a workflow, which requires a working Guix installation.
             (substitute* "tests/cache.scm"
               (("\\(test-assert \"workflows with same file name have different cache prefixes\"" m)
                (string-append "#;" m))))))))
    (native-inputs
     (list autoconf automake pkg-config texinfo graphviz))
    (inputs
     (let ((p (package-input-rewriting
               `((,guile-3.0 . ,guile-3.0-latest))
               #:deep? #false)))
       (list guix
             guile-3.0-latest
             (p guile-commonmark)
             (p guile-config)
             (p guile-drmaa)
             (p guile-gcrypt)
             (p guile-pfds)
             (p guile-syntax-highlight)
             (p guile-wisp))))
    (home-page "https://workflows.guix.info")
    (synopsis "Workflow management extension for GNU Guix")
    (description "The @dfn{Guix Workflow Language} (GWL) provides an
extension to GNU Guix's declarative language for package management to
automate the execution of programs in scientific workflows.  The GWL
can use process engines to integrate with various computing
environments.")
    ;; The Scheme modules in guix/ and gnu/ are licensed GPL3+,
    ;; the web interface modules in gwl/ are licensed AGPL3+,
    ;; and the fonts included in this package are licensed OFL1.1.
    (license (list license:gpl3+ license:agpl3+ license:silofl1.1))))

(define-public gwl/next
  (let ((commit "706a0895f639ed3ed77d0fe88382f51a6638b514")
        (revision "1"))
    (package
      (inherit gwl)
      (name "gwl-next")
      (version (git-version "0.5.0" revision commit))
      (source (origin
                (method git-fetch)
                (uri (git-reference
                      (url "https://git.savannah.gnu.org/git/gwl.git")
                      (commit commit)))
                (file-name (git-file-name name version))
                (sha256
                 (base32
                  "0k9zkdyyzir3fvlbcfcqy17k28b51i20rpbjwlx2i1mwd2pw9cxc")))))))

(define-public guix-build-coordinator
  (let ((commit "3768aec91daebb8db58e28cffe481e8878b59700")
        (revision "68"))
    (package
      (name "guix-build-coordinator")
      (version (git-version "0" revision commit))
      (source (origin
                (method git-fetch)
                (uri (git-reference
                      (url "https://git.cbaines.net/git/guix/build-coordinator")
                      (commit commit)))
                (sha256
                 (base32
                  "0vh4hndqgpz8rwrlfc6vhypy1hxayb8lvxw1jc41ags3lhw75dcz"))
                (file-name (string-append name "-" version "-checkout"))))
      (build-system gnu-build-system)
      (arguments
       `(#:modules (((guix build guile-build-system)
                     #:select (target-guile-effective-version))
                    ,@%gnu-build-system-modules)
         #:imported-modules ((guix build guile-build-system)
                             ,@%gnu-build-system-modules)
         #:phases
         (modify-phases %standard-phases
           (add-before 'build 'set-GUILE_AUTO_COMPILE
             (lambda _
               ;; To avoid warnings relating to 'guild'.
               (setenv "GUILE_AUTO_COMPILE" "0")
               #t))
           (add-after 'install 'wrap-executable
             (lambda* (#:key inputs outputs target #:allow-other-keys)
               (let* ((out (assoc-ref outputs "out"))
                      (bin (string-append out "/bin"))
                      (guile (assoc-ref inputs "guile"))
                      (version (target-guile-effective-version))
                      (scm (string-append out "/share/guile/site/" version))
                      (go  (string-append out "/lib/guile/" version "/site-ccache")))
                 (for-each
                  (lambda (file)
                    (simple-format (current-error-port) "wrapping: ~A\n" file)
                    (let ((guile-inputs (list
                                         "guile-json"
                                         "guile-gcrypt"
                                         "guix"
                                         "guile-prometheus"
                                         "guile-lib"
                                         "guile-lzlib"
                                         "guile-zlib"
                                         "guile-sqlite3"
                                         "guile-gnutls"
                                         ,@(if (hurd-target?)
                                               '()
                                               '("guile-fibers")))))
                      (wrap-program file
                        `("PATH" ":" prefix
                          (,bin
                           ;; Support building without sqitch as an input, as it
                           ;; can't be cross-compiled yet
                           ,@(or (and=> (assoc-ref inputs "sqitch")
                                        list)
                                 '())))
                        `("GUILE_LOAD_PATH" ":" prefix
                          (,scm ,(string-join
                                  (map (lambda (input)
                                         (simple-format
                                          #f "~A/share/guile/site/~A"
                                          (assoc-ref inputs input)
                                          version))
                                       guile-inputs)
                                  ":")))
                        `("GUILE_LOAD_COMPILED_PATH" ":" prefix
                          (,go ,(string-join
                                 (map (lambda (input)
                                        (simple-format
                                         #f "~A/lib/guile/~A/site-ccache"
                                         (assoc-ref inputs input)
                                         version))
                                      guile-inputs)
                                 ":"))))
                      (when target
                        ;; XXX work around wrap-program picking bash for the
                        ;; host rather than target
                        (let ((bash (assoc-ref inputs "bash")))
                          (substitute* file
                            (("^#!.*/bash")
                             (string-append "#! " bash "/bin/bash")))))))
                  (find-files bin)))
               #t))
           (delete 'strip))))             ; As the .go files aren't compatible
      (native-inputs
       (list pkg-config
             autoconf
             automake
             guile-gnutls

             ;; Guile libraries are needed here for cross-compilation.
             guile-json-4
             guile-gcrypt
             guix
             guile-prometheus
             guile-fibers-1.1
             guile-lib
             (first (assoc-ref (package-native-inputs guix) "guile"))))
      (inputs
       (append
        (list (first (assoc-ref (package-native-inputs guix) "guile"))
              sqlite
              bash-minimal)
        (if (hurd-target?)
            '()
            (list sqitch))))
      (propagated-inputs
       (append
        (list guile-prometheus
              guile-gcrypt
              guile-json-4
              guile-lib
              guile-lzlib
              guile-zlib
              guile-sqlite3
              guix
              guile-gnutls)
        (if (hurd-target?)
            '()
            (list guile-fibers-1.1))))
      (home-page "https://git.cbaines.net/guix/build-coordinator/")
      (synopsis "Tool to help build derivations")
      (description
       "The Guix Build Coordinator helps with performing lots of builds across
potentially many machines, and with doing something with the results and
outputs of those builds.")
      (license license:gpl3+))))

(define-public guix-build-coordinator/agent-only
  (package
    (inherit guix-build-coordinator)
    (name "guix-build-coordinator-agent-only")
    (arguments
     `(#:modules (((guix build guile-build-system)
                   #:select (target-guile-effective-version))
                  ,@%gnu-build-system-modules)
       #:imported-modules ((guix build guile-build-system)
                           ,@%gnu-build-system-modules)
       #:phases
       (modify-phases %standard-phases
         (add-before 'build 'set-GUILE_AUTO_COMPILE
           (lambda _
             ;; To avoid warnings relating to 'guild'.
             (setenv "GUILE_AUTO_COMPILE" "0")
             #t))
         (add-after 'install 'wrap-executable
           (lambda* (#:key inputs outputs target #:allow-other-keys)
             (let* ((out (assoc-ref outputs "out"))
                    (bin (string-append out "/bin"))
                    (guile (assoc-ref inputs "guile"))
                    (version (target-guile-effective-version))
                    (scm (string-append out "/share/guile/site/" version))
                    (go  (string-append out "/lib/guile/" version "/site-ccache")))
               (for-each
                (lambda (file)
                  (simple-format (current-error-port) "wrapping: ~A\n" file)
                  (let ((guile-inputs (list
                                       "guile-json"
                                       "guile-gcrypt"
                                       "guix"
                                       "guile-prometheus"
                                       "guile-lib"
                                       "guile-lzlib"
                                       "guile-zlib"
                                       "guile-sqlite3"
                                       "guile-gnutls")))
                    (wrap-program file
                      `("PATH" ":" prefix (,bin))
                      `("GUILE_LOAD_PATH" ":" prefix
                        (,scm ,(string-join
                                (map (lambda (input)
                                       (simple-format
                                        #f "~A/share/guile/site/~A"
                                        (assoc-ref inputs input)
                                        version))
                                     guile-inputs)
                                ":")))
                      `("GUILE_LOAD_COMPILED_PATH" ":" prefix
                        (,go ,(string-join
                               (map (lambda (input)
                                      (simple-format
                                       #f "~A/lib/guile/~A/site-ccache"
                                       (assoc-ref inputs input)
                                       version))
                                    guile-inputs)
                               ":"))))))
                (find-files bin)))
             #t))
         (delete 'strip))))             ; As the .go files aren't compatible
    (native-inputs
     (list pkg-config
           autoconf
           automake
           guile-gnutls

           ;; Guile libraries are needed here for cross-compilation.
           guile-json-4
           guile-gcrypt
           guix
           guile-prometheus
           guile-lib
           (first (assoc-ref (package-native-inputs guix) "guile"))))
    (inputs
     (list (first (assoc-ref (package-native-inputs guix) "guile"))
           bash-minimal))
    (propagated-inputs
     (append
         (list guile-prometheus
               guile-gcrypt
               guile-json-4
               guile-lib
               guile-lzlib
               guile-zlib
               guix
               guile-gnutls)))
    (description
     "The Guix Build Coordinator helps with performing lots of builds across
potentially many machines, and with doing something with the results and
outputs of those builds.

This package just includes the agent component.")))

(define-public guix-jupyter
  (package
    (name "guix-jupyter")
    (version "0.2.2")
    (home-page "https://gitlab.inria.fr/guix-hpc/guix-kernel")
    (source (origin
              (method git-fetch)
              (uri (git-reference (url home-page)
                                  (commit (string-append "v" version))))
              (sha256
               (base32
                "17m6970wnvwlbarq4gxz5bakhzyhq5ch8qd8jw55ydccpv6473kq"))
              (file-name (string-append "guix-jupyter-" version "-checkout"))))
    (build-system gnu-build-system)
    (arguments
     `(#:modules ((srfi srfi-26)
                  (ice-9 match)
                  (ice-9 popen)
                  (ice-9 rdelim)
                  (guix build utils)
                  (guix build gnu-build-system))
       #:parallel-tests? #f         ;kernels.scm frequently breaks in parallel
       #:phases
       (modify-phases %standard-phases
         (add-after 'install 'sed-kernel-json
           (lambda* (#:key inputs outputs #:allow-other-keys)
             (let* ((out   (assoc-ref outputs "out"))
                    (guix  (assoc-ref inputs  "guix"))
                    (guile (assoc-ref inputs  "guile"))
                    (json  (assoc-ref inputs  "guile-json"))
                    (git   (assoc-ref inputs  "guile-git"))
                    (bs    (assoc-ref inputs  "guile-bytestructures"))
                    (s-zmq (assoc-ref inputs  "guile-simple-zmq"))
                    (gcrypt (assoc-ref inputs  "guile-gcrypt"))
                    (deps  (list out s-zmq guix json git bs gcrypt))
                    (effective
                     (read-line
                      (open-pipe* OPEN_READ
                                  (string-append guile "/bin/guile")
                                  "-c" "(display (effective-version))")))
                    (path (map (cut string-append "-L\", \"" <>
                                    "/share/guile/site/"
                                    effective)
                               deps))
                    (gopath (map (cut string-append "-C\", \"" <>
                                      "/lib/guile/" effective
                                      "/site-ccache")
                                 deps))
                    (kernel-dir (string-append out "/share/jupyter/kernels/guix/")))
               (substitute* (string-append kernel-dir "kernel.json")
                 (("-s")
                  (string-join
                   (list (string-join path "\",\n\t\t\"")
                         (string-join gopath "\",\n\t\t\"")
                         "-s")
                   "\",\n\t\t\""))
                 (("guix-jupyter-kernel.scm")
                  (string-append out "/share/guile/site/3.0/"
                                 "guix-jupyter-kernel.scm")))
               #t))))))
    (native-inputs
     (list autoconf
           automake
           pkg-config
           ;; For testing.
           jupyter
           python-ipython
           python-ipykernel))
    (inputs
     `(("guix" ,guix)
       ("guile" ,@(assoc-ref (package-native-inputs guix) "guile"))))
    (propagated-inputs
     (list guile-json-4 guile-simple-zmq guile-gcrypt))
    (synopsis "Guix kernel for Jupyter")
    (description
     "Guix-Jupyter is a Jupyter kernel.  It allows you to annotate notebooks
with information about their software dependencies, such that code is executed
in the right software environment.  Guix-Jupyter spawns the actual kernels
such as @code{python-ipykernel} on behalf of the notebook user and runs them
in an isolated environment, in separate namespaces.")
    (license license:gpl3+)))

(define-public nar-herder
  (let ((commit "5acfcc0a9d99d78a167c365534aa5bf592f5625e")
        (revision "9"))
    (package
      (name "nar-herder")
      (version (git-version "0" revision commit))
      (source (origin
                (method git-fetch)
                (uri (git-reference
                      (url "https://git.cbaines.net/git/guix/nar-herder")
                      (commit commit)))
                (sha256
                 (base32
                  "1mxdkay3l1la7b6m0455s8cansd6qcdhv0k231aik0ayhbck8kby"))
                (file-name (string-append name "-" version "-checkout"))))
      (build-system gnu-build-system)
      (arguments
       `(#:modules (((guix build guile-build-system)
                     #:select (target-guile-effective-version))
                    ,@%gnu-build-system-modules)
         #:imported-modules ((guix build guile-build-system)
                             ,@%gnu-build-system-modules)
         #:phases
         (modify-phases %standard-phases
           (add-before 'build 'set-GUILE_AUTO_COMPILE
             (lambda _
               ;; To avoid warnings relating to 'guild'.
               (setenv "GUILE_AUTO_COMPILE" "0")))
           (add-after 'install 'wrap-executable
             (lambda* (#:key inputs outputs target #:allow-other-keys)
               (let* ((out (assoc-ref outputs "out"))
                      (bin (string-append out "/bin"))
                      (guile (assoc-ref inputs "guile"))
                      (version (target-guile-effective-version))
                      (scm (string-append out "/share/guile/site/" version))
                      (go  (string-append out "/lib/guile/" version "/site-ccache")))
                 (for-each
                  (lambda (file)
                    (simple-format (current-error-port) "wrapping: ~A\n" file)
                    (let ((guile-inputs (list
                                         "guile-json"
                                         "guile-gcrypt"
                                         "guix"
                                         "guile-lib"
                                         "guile-lzlib"
                                         "guile-prometheus"
                                         "guile-sqlite3"
                                         "guile-gnutls"
                                         "guile-fibers")))
                      (wrap-program file
                        `("GUILE_LOAD_PATH" ":" prefix
                          (,scm ,(string-join
                                  (map (lambda (input)
                                         (string-append
                                          (assoc-ref inputs input)
                                          "/share/guile/site/"
                                          version))
                                       guile-inputs)
                                  ":")))
                        `("GUILE_LOAD_COMPILED_PATH" ":" prefix
                          (,go ,(string-join
                                 (map (lambda (input)
                                        (string-append
                                         (assoc-ref inputs input)
                                         "/lib/guile/" version "/site-ccache"))
                                      guile-inputs)
                                 ":"))))))
                  (find-files bin)))
               #t))
           (delete 'strip))))           ; As the .go files aren't compatible
      (native-inputs
       (list pkg-config
             autoconf
             automake
             guile-gnutls

             ;; Guile libraries are needed here for cross-compilation.
             (car (assoc-ref (package-native-inputs guix) "guile"))
             guile-json-4
             guile-gcrypt
             guix
             guile-fibers-1.1
             guile-prometheus
             guile-lib
             guile-lzlib
             guile-sqlite3))
      (inputs
       (list bash-minimal
             (car (assoc-ref (package-native-inputs guix) "guile"))))
      (propagated-inputs
       (list guile-json-4
             guile-gcrypt
             guix
             guile-fibers-1.1
             guile-prometheus
             guile-lib
             guile-lzlib
             guile-sqlite3
             guile-gnutls))
      (home-page "https://git.cbaines.net/guix/nar-herder")
      (synopsis "Utility for managing and serving nars")
      (description
       "The Nar Herder is a utility for managing a collection of
nars (normalized archives, in the context of Guix) along with the
corresponding narinfo files which contain some signed metadata.

It can assist in serving a collection of nars, moving them between machines,
or mirroring an existing collection of nars.

It's currently a working prototype, many designed features aren't implemented,
and the error handling is very rough.")
      (license license:agpl3+))))

(define-public gcab
  (package
    (name "gcab")
    (version "1.4")
    (source (origin
              (method url-fetch)
              (uri (string-append "mirror://gnome/sources/gcab/"
                                  version "/gcab-" version ".tar.xz"))
              (sha256
               (base32
                "13q43iqld4l50yra45lhvkd376pn6qpk7rkx374zn8y9wsdzm9b7"))))
    (build-system meson-build-system)
    (native-inputs
     `(("glib:bin" ,glib "bin")         ; for glib-mkenums
       ("intltool" ,intltool)
       ("pkg-config" ,pkg-config)
       ("vala" ,vala)))
    (inputs
     (list glib zlib))
    (arguments
     `(#:configure-flags
       ;; XXX This ‘documentation’ is for developers, and fails informatively:
       ;; Error in gtkdoc helper script: 'gtkdoc-mkhtml' failed with status 5
       (list "-Ddocs=false"
             "-Dintrospection=false")))
    (home-page "https://wiki.gnome.org/msitools") ; no dedicated home page
    (synopsis "Microsoft Cabinet file manipulation library")
    (description
     "The libgcab library provides GObject functions to read, write, and modify
Microsoft cabinet (.@dfn{CAB}) files.")
    (license (list license:gpl2+        ; tests/testsuite.at
                   license:lgpl2.1+)))) ; the rest

(define-public msitools
  (package
    (name "msitools")
    (version "0.100")
    (source (origin
              (method url-fetch)
              (uri (string-append "mirror://gnome/sources/msitools/"
                                  version "/msitools-" version ".tar.xz"))
              (sha256
               (base32
                "1skq17qr2ic4qr3779j49byfm8rncwbsq9rj1a33ncn2m7isdwdv"))))
    (build-system gnu-build-system)
    (native-inputs
     (list bison pkg-config))
    (inputs
     (list gcab glib libgsf libxml2
           `(,util-linux "lib")))
    (home-page "https://wiki.gnome.org/msitools")
    (synopsis "Windows Installer file manipulation tool")
    (description
     "msitools is a collection of command-line tools to inspect, extract, build,
and sign Windows@tie{}Installer (.@dfn{MSI}) files.  It aims to be a solution
for packaging and deployment of cross-compiled Windows applications.")
    (license license:lgpl2.1+)))

(define-public libostree
  (package
    (name "libostree")
    (version "2022.6")
    (source
     (origin
       (method url-fetch)
       (uri (string-append
             "https://github.com/ostreedev/ostree/releases/download/v"
             (version-major+minor version) "/libostree-" version ".tar.xz"))
       (sha256
        (base32 "135dzxqzy19a8hkxm25mriy7zf72sbxz1mzzfw6a2d8bk9yz8pl3"))))
    (build-system gnu-build-system)
    (arguments
     '(#:phases
       (modify-phases %standard-phases
         (add-before 'check 'pre-check
           (lambda _
             ;; Don't try to use the non-existing '/var/tmp' as test
             ;; directory.
             (setenv "TEST_TMPDIR" (getenv "TMPDIR")))))
       ;; XXX: fails with:
       ;;     tap-driver.sh: missing test plan
       ;;     tap-driver.sh: internal error getting exit status
       ;;     tap-driver.sh: fatal: I/O or internal error
       #:tests? #f))
    (native-inputs
     (list attr ; for tests
           bison
           `(,glib "bin") ; for 'glib-mkenums'
           gobject-introspection
           pkg-config
           libxslt))
    (inputs
     (list avahi
           docbook-xml
           docbook-xsl
           e2fsprogs
           fuse
           glib
           gpgme
           libarchive
           libsoup-minimal-2 ; needs libsoup-2.4
           util-linux))
    (home-page "https://ostree.readthedocs.io/en/latest/")
    (synopsis "Operating system and container binary deployment and upgrades")
    (description
     "@code{libostree} is both a shared library and suite of command line
tools that combines a \"git-like\" model for committing and downloading
bootable file system trees, along with a layer for deploying them and managing
the boot loader configuration.")
    (license license:lgpl2.0+)))

(define-public flatpak
  (package
    (name "flatpak")
    (version "1.14.1")
    (source
     (origin
       (method url-fetch)
       (uri (string-append "https://github.com/flatpak/flatpak/releases/download/"
                           version "/flatpak-" version ".tar.xz"))
       (sha256
        (base32 "17ykbp5lmlbv6241vw55zgqdp34wc12jbj5nhs4wb3018crq4g0a"))
       (patches
        (search-patches "flatpak-fix-path.patch"
                        "flatpak-unset-gdk-pixbuf-for-sandbox.patch"))))

    ;; Wrap 'flatpak' so that GIO_EXTRA_MODULES is set, thereby allowing GIO to
    ;; find the TLS backend in glib-networking.
    (build-system glib-or-gtk-build-system)

    (arguments
     (list
      #:configure-flags
      #~(list
         "--enable-documentation=no" ;; FIXME
         "--enable-system-helper=no"
         "--localstatedir=/var"
         (string-append "--with-system-bubblewrap="
                        (assoc-ref %build-inputs "bubblewrap")
                        "/bin/bwrap")
         (string-append "--with-system-dbus-proxy="
                        (assoc-ref %build-inputs "xdg-dbus-proxy")
                        "/bin/xdg-dbus-proxy"))
      #:phases
      #~(modify-phases %standard-phases
          (add-after 'unpack 'fix-tests
            (lambda* (#:key inputs #:allow-other-keys)
              (copy-recursively
               (search-input-directory inputs "lib/locale")
               "/tmp/locale")
              (for-each make-file-writable (find-files "/tmp"))
              (substitute* "tests/make-test-runtime.sh"
                (("cp `which.*") "echo guix\n")
                (("cp -r /usr/lib/locale/C\\.\\*")
                 (string-append "mkdir ${DIR}/usr/lib/locale/en_US; \
cp -r /tmp/locale/*/en_US.*")))
              (substitute* "tests/libtest.sh"
                (("/bin/kill") (which "kill"))
                (("/usr/bin/python3") (which "python3")))
              #t))
          (add-after 'unpack 'p11-kit-fix
            (lambda* (#:key inputs #:allow-other-keys)
              (let ((p11-path (search-input-file inputs "/bin/p11-kit")))
                (substitute* "session-helper/flatpak-session-helper.c"
                  (("\"p11-kit\",")
                   (string-append "\"" p11-path "\","))
                  (("if \\(g_find_program_in_path \\(\"p11-kit\"\\)\\)")
                   (string-append "if (g_find_program_in_path (\""
                                  p11-path "\"))"))))))
          ;; Many tests fail for unknown reasons, so we just run a few basic
          ;; tests.
          (replace 'check
            (lambda _
              (setenv "HOME" "/tmp")
              (invoke "make" "check"
                      "TESTS=tests/test-basic.sh tests/test-config.sh testcommon"))))))
    (native-inputs
     (list bison
           dbus ; for dbus-daemon
           gettext-minimal
           `(,glib "bin") ; for glib-mkenums + gdbus-codegen
           glibc-utf8-locales
           gobject-introspection
           libcap
           pkg-config
           python
           python-pyparsing
           socat
           which))
    (inputs
     (list appstream
           appstream-glib
           bubblewrap
           curl
           dconf
           fuse
           gdk-pixbuf
           gpgme
           json-glib
           libarchive
           libostree
           libseccomp
           libsoup-minimal-2
           libxau
           libxml2
           p11-kit-next
           util-linux
           xdg-dbus-proxy))
    (propagated-inputs (list glib-networking gnupg gsettings-desktop-schemas))
    (home-page "https://flatpak.org")
    (synopsis "System for building, distributing, and running sandboxed desktop
applications")
    (description "Flatpak is a system for building, distributing, and running
sandboxed desktop applications on GNU/Linux.")
    (license license:lgpl2.1+)))

(define-public akku
  (package
    (name "akku")
    (version "1.1.0")
    (source (origin
              (method git-fetch)
              (uri (git-reference
                    (url "https://gitlab.com/akkuscm/akku.git")
                    (commit (string-append "v" version))))
              (file-name (git-file-name name version))
              (sha256 (base32 "1pi18aamg1fd6f9ynfl7zx92052xzf0zwmhi2pwcwjs1kbah19f5"))))
    (build-system gnu-build-system)
    (arguments
     '(#:phases (modify-phases %standard-phases
                  (replace 'bootstrap
                    (lambda* (#:key outputs #:allow-other-keys)
                      (for-each patch-shebang
                                '("bootstrap"
                                  ".akku/env"))
                      (let* ((home "/tmp")
                             (datadir (string-append home "/.local/share/akku/")))
                        (mkdir-p datadir)
                        (invoke "touch" (string-append datadir "index.db"))
                        (setenv "HOME" home))
                      (invoke "./bootstrap")
                      #t))
                  (add-after 'install 'wrap-executables
                    (lambda* (#:key outputs inputs #:allow-other-keys)
                      (let ((out (assoc-ref outputs "out"))
                            (curl (assoc-ref inputs "curl")))
                        (wrap-program (string-append out "/bin/akku")
                          `("LD_LIBRARY_PATH" ":" prefix (,(string-append curl "/lib"))))
                        #t))))))
    (native-inputs
     (list which autoconf automake pkg-config))
    (inputs
     (list guile-3.0 curl))
    (home-page "https://akkuscm.org/")
    (synopsis "Language package manager for Scheme")
    (description
     "Akku.scm is a project-based language package manager for R6RS and R7RS Scheme.
It is mainly meant for programmers who develop portable programs or libraries in Scheme,
but could potentially work for end-users of those programs.  It also has a translator
from R7RS, which allows most R7RS code to run on R6RS implementations.")
    (license license:gpl3+)))

(define-public modules
  (package
    (name "modules")
    (version "4.8.0")
    (source
      (origin
        (method url-fetch)
        (uri (string-append "mirror://sourceforge/modules/Modules/modules-"
                            version "/modules-" version ".tar.bz2"))
        (sha256 (base32 "1amz8qdqbvfdc8jv0j4720vywbz2gi7l3sr1lh37ilfbxy9lq9g9"))))
    (build-system gnu-build-system)
    (arguments
      `(#:configure-flags
        (list (string-append "--with-bin-search-path="
                             (assoc-ref %build-inputs "tcl") "/bin" ":"
                             (assoc-ref %build-inputs "procps") "/bin" ":"
                             (assoc-ref %build-inputs "less") "/bin" ":"
                             (assoc-ref %build-inputs "coreutils") "/bin")
              (string-append "--with-tcl=" (assoc-ref %build-inputs "tcl") "/lib")
              "--disable-compat-version")
        #:test-target "test"
        #:phases
        (modify-phases %standard-phases
          (add-before 'configure 'patch-add-modules
            (lambda* (#:key inputs #:allow-other-keys)
              (let ((coreutils (assoc-ref inputs "coreutils")))
                (substitute* "script/add.modules.in"
                  (("/bin/(cat|cp|rm)" _ command)
                   (string-append coreutils "/bin/" command))
                  (("/bin/echo")
                   "echo")))))
          (add-before 'configure 'patch-scripts-for-python-3
            (lambda _
              ;; Patch the script for python-3.
              (substitute* "script/createmodule.py.in"
                (("pathkeys.sort\\(\\)") "pathkeys = sorted(pathkeys)")
                (("print\\(\"\\\\t\"\\*") "print(\"\\t\"*int")
                (("@PYTHON@") (which "python3")))))
          (add-before 'check 'patch-/bin/sh-and-nixbld-groups-in-tests
            (lambda _
              (use-modules (srfi srfi-1))
              (let* ((groups-file (string-append (getcwd) "/nixbld-groups"))
                     (groups-file-z (string-append groups-file "-z"))
                     (nixbld-groups
                       (fold
                         (lambda (id prev)
                           (catch #t
                             (lambda () (cons (group:name (getgrnam id)) prev))
                             (lambda _ prev)))
                         '()
                         (vector->list (getgroups)))))
                ;; Simulate "id -G -n" command output.
                (call-with-output-file groups-file
                  (lambda (port)
                    (display (string-join nixbld-groups " ") port)
                    (display #\newline port)))
                ;; Simulate "id -G -n -z" command output.
                (call-with-output-file groups-file-z
                  (lambda (port)
                    (for-each
                      (lambda (group-name)
                        (display group-name port)
                        (display #\null port))
                      nixbld-groups)))
                ;; Generate "modulecmd-test.tcl" before running "make test".
                (invoke "make" "modulecmd-test.tcl")
                ;; Substitute shell.
                (substitute*
                  '("modulecmd-test.tcl"
                    "modulecmd.tcl"
                    "testsuite/modules.70-maint/380-edit.exp"
                    "compat/init/filter")
                  (("/bin/sh") (which "sh")))
                ;; Skip tests that use supplementary groups.
                (for-each
                  delete-file
                  '("testsuite/modules.20-locate/112-hide-user-group.exp"
                    "testsuite/modules.20-locate/117-forbid-user-group.exp"
                    "testsuite/modules.20-locate/119-hide-cascading.exp"
                    "testsuite/modules.50-cmds/140-system.exp"
                    "testsuite/modules.50-cmds/287-info-usergroups.exp"
                    "testsuite/modules.50-cmds/440-module-tag.exp"
                    "testsuite/modules.70-maint/220-config.exp"))
                (for-each
                  (lambda (file)
                    (substitute* file
                      (("/bin/sh") (which "bash"))
                      ;; For some reason "kvm" group cannot be resolved for
                      ;; "nixbld" user. We replace "id ..." commands with
                      ;; "cat ..." that simulates them.
                      (("exec id -G -n -z") (string-append "exec cat " groups-file-z))
                      (("exec id -G -n") (string-append "exec cat " groups-file))))
                  '("testsuite/modules.00-init/005-init_ts.exp"
                    "testsuite/install.00-init/005-init_ts.exp"
                    "modulecmd-test.tcl"))))))))
    (native-inputs
      (list dejagnu autoconf which))
    (inputs
      (list tcl less procps coreutils python-3))
    (home-page "http://modules.sourceforge.net/")
    (synopsis "Shell environment variables and aliases management")
    (description "Modules simplify shell initialization and let users
modify their environment during the session with modulefiles.  Modules are
used on high-performance clusters to dynamically add and remove paths
to specific versions of applications.")
    (license license:gpl2+)))<|MERGE_RESOLUTION|>--- conflicted
+++ resolved
@@ -164,15 +164,9 @@
   ;; Latest version of Guix, which may or may not correspond to a release.
   ;; Note: the 'update-guix-package.scm' script expects this definition to
   ;; start precisely like this.
-<<<<<<< HEAD
-  (let ((version "1.4.0rc1")
-        (commit "9ccc94afb266428b7feeba805617d31eb8afb23c")
-        (revision 1))
-=======
   (let ((version "1.4.0rc2")
         (commit "7866294e32f1e758d06fce4e1b1035eca3a7d772")
         (revision 0))
->>>>>>> 6dbdb5fc
     (package
       (name "guix")
 
@@ -188,11 +182,7 @@
                       (commit commit)))
                 (sha256
                  (base32
-<<<<<<< HEAD
-                  "1asx4jqjdp56r9m693ikrzxn4vaga846v2j6956xkavyj19x42nh"))
-=======
                   "0np4fw5kq882nrkfgsvvwgcxqwvm6bzn3dbdf8p48nr7mfrm3rz9"))
->>>>>>> 6dbdb5fc
                 (file-name (string-append "guix-" version "-checkout"))))
       (build-system gnu-build-system)
       (arguments
