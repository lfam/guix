--- conflicted
+++ resolved
@@ -1,11 +1,6 @@
 ;;; GNU Guix --- Functional package management for GNU
-<<<<<<< HEAD
-;;; Copyright © 2012, 2013, 2014 Ludovic Courtès <ludo@gnu.org>
+;;; Copyright © 2012, 2013, 2014, 2015 Ludovic Courtès <ludo@gnu.org>
 ;;; Copyright © 2013, 2015 Andreas Enge <andreas@enge.fr>
-=======
-;;; Copyright © 2012, 2013, 2014, 2015 Ludovic Courtès <ludo@gnu.org>
-;;; Copyright © 2013 Andreas Enge <andreas@enge.fr>
->>>>>>> afff9058
 ;;; Copyright © 2014 Eric Bavier <bavier@member.fsf.org>
 ;;; Copyright © 2014, 2015 Mark H Weaver <mhw@netris.org>
 ;;;
@@ -195,22 +190,14 @@
 (define-public gnupg
   (package
     (name "gnupg")
-<<<<<<< HEAD
     (version "2.1.2")
-=======
-    (version "2.0.27")
->>>>>>> afff9058
     (source (origin
               (method url-fetch)
               (uri (string-append "mirror://gnupg/gnupg/gnupg-" version
                                   ".tar.bz2"))
               (sha256
                (base32
-<<<<<<< HEAD
                 "14k7c5spai3yppz6izf1ggbnffskl54ln87v1wgy9pwism1mlks0"))))
-=======
-                "1wihx7dphacg9fy5wfj93h236lr1w5gwzh7ir3js37wi9cz6sr2p"))))
->>>>>>> afff9058
     (build-system gnu-build-system)
     (inputs
      `(("bzip2" ,guix:bzip2)
@@ -244,14 +231,14 @@
 
 (define-public gnupg-2.0
   (package (inherit gnupg)
-    (version "2.0.26")
+    (version "2.0.27")
     (source (origin
               (method url-fetch)
               (uri (string-append "mirror://gnupg/gnupg/gnupg-" version
                                   ".tar.bz2"))
               (sha256
                (base32
-                "1q5qcl5panrvcvpwvz6nl9gayl5a6vwvfhgdcxqpmbl2qc6y6n3p"))))
+                "1wihx7dphacg9fy5wfj93h236lr1w5gwzh7ir3js37wi9cz6sr2p"))))
     (inputs
      `(("bzip2" ,guix:bzip2)
        ("curl" ,curl)
