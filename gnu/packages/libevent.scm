--- conflicted
+++ resolved
@@ -74,20 +74,6 @@
     (inherit libevent)
     (version "2.0.22")
     (source (origin
-<<<<<<< HEAD
-          (method url-fetch)
-          (uri (string-append
-                "https://github.com/libevent/libevent/releases/download/release-"
-                version "-stable/libevent-" version "-stable.tar.gz"))
-          (sha256
-           (base32
-            "18qz9qfwrkakmazdlwxvjmw8p76g70n3faikwvdwznns1agw9hki"))
-          (patches (search-patches
-                    "libevent-dns-tests.patch"
-                    "libevent-2.0-CVE-2016-10195.patch"
-                    "libevent-2.0-CVE-2016-10196.patch"
-                    "libevent-2.0-CVE-2016-10197.patch"))))))
-=======
               (method url-fetch)
               (uri (string-append
                     "https://github.com/libevent/libevent/releases/download/release-"
@@ -98,11 +84,10 @@
               (patches
                (search-patches
                 "libevent-dns-tests.patch"
-                "libevent-2.0-evdns-fix-remote-stack-overread.patch"
-                "libevent-2.0-evutil-fix-buffer-overflow.patch"
-                "libevent-2.0-evdns-fix-searching-empty-hostnames.patch"
+                "libevent-2.0-CVE-2016-10195.patch"
+                "libevent-2.0-CVE-2016-10196.patch"
+                "libevent-2.0-CVE-2016-10197.patch"
                 "libevent-2.0-evbuffer-add-use-last-with-datap.patch"))))))
->>>>>>> e05fc441
 
 (define-public libev
   (package
