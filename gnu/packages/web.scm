--- conflicted
+++ resolved
@@ -34,13 +34,9 @@
 ;;; Copyright © 2019 Brendan Tildesley <mail@brendan.scot>
 ;;; Copyright © 2019 Alex Griffin <a@ajgrf.com>
 ;;; Copyright © 2019 Hartmut Goebel <h.goebel@crazy-compilers.com>
-<<<<<<< HEAD
-;;; Copyright © 2019 Jakob L. Kreuze <zerodaysfordays@sdf.lonestar.org>
+;;; Copyright © 2019 Jakob L. Kreuze <zerodaysfordays@sdf.org>
 ;;; Copyright © 2019 Mathieu Othacehe <m.othacehe@gmail.com>
 ;;; Copyright © 2019 Pierre-Moana Levesque <pierre.moana.levesque@gmail.com>
-=======
-;;; Copyright © 2019 Jakob L. Kreuze <zerodaysfordays@sdf.org>
->>>>>>> 64fc4f37
 ;;; Copyright © 2019 Florian Pelz <pelzflorian@pelzflorian.de>
 ;;; Copyright © 2020 Timotej Lazar <timotej.lazar@araneo.si>
 ;;; Copyright © 2020 Alexandros Theodotou <alex@zrythm.org>
