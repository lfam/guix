--- conflicted
+++ resolved
@@ -2704,14 +2704,7 @@
     (build-system gnu-build-system)
     (arguments
      `(#:make-flags
-<<<<<<< HEAD
-       (let ((target ,(%current-target-system)))
-         (list (string-append "CC=" (if target
-                                        (string-append target "-gcc")
-                                        "gcc"))))
-=======
        (list (string-append "CC=" ,(cc-for-target)))
->>>>>>> e88745a6
        #:configure-flags (list (string-append "--with-ssl-include-dir="
                                               (assoc-ref %build-inputs "openssl")
                                               "/include/openssl")
