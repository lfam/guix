--- conflicted
+++ resolved
@@ -223,14 +223,10 @@
     (native-inputs
      `(("perl" ,perl)                           ;for 'gylwrap'
        ("texinfo" ,texinfo)
-<<<<<<< HEAD
+       ("dejagnu" ,dejagnu)))
+    (inputs
+     `(("m4" ,m4)
        ("guile" ,guile-3.0)
-=======
-       ("dejagnu" ,dejagnu)))
-    (inputs
-     `(("m4" ,m4)
-       ("guile" ,guile-2.2)
->>>>>>> ba6f2bda
        ("gsasl" ,gsasl)
        ("gnutls" ,gnutls)
        ("ncurses" ,ncurses)
