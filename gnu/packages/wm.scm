--- conflicted
+++ resolved
@@ -133,11 +133,8 @@
   #:use-module (gnu packages man)
   #:use-module (gnu packages maths)
   #:use-module (gnu packages mpd)
-<<<<<<< HEAD
   #:use-module (gnu packages pciutils)
-=======
   #:use-module (gnu packages music)
->>>>>>> 97ed6757
   #:use-module (gnu packages pcre)
   #:use-module (gnu packages perl)
   #:use-module (gnu packages pkg-config)
