--- conflicted
+++ resolved
@@ -4209,11 +4209,7 @@
        (modify-phases %standard-phases
          (add-before 'build 'setenv-PATH
            (lambda _
-<<<<<<< HEAD
              (setenv "PYTHONPATH" "lib"))))))
-=======
-             (setenv "PYTHONPATH" (string-append "lib:" (getenv "PYTHONPATH"))))))))
->>>>>>> 10554e0a
     (propagated-inputs
      `(("python-pygobject" ,python-pygobject)
        ("python-pyudev" ,python-pyudev)
