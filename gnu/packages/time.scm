--- conflicted
+++ resolved
@@ -362,22 +362,6 @@
     (properties `((python2-variant . ,(delay python2-iso8601))))
     (license expat)))
 
-<<<<<<< HEAD
-(define-public python2-iso8601
-  (let ((base (package-with-python2 (strip-python2-variant python-iso8601))))
-    (package
-      (inherit base)
-      (version "0.1.16")
-      (source
-       (origin
-         (method url-fetch)
-         (uri (pypi-uri "iso8601" version))
-         (sha256
-          (base32
-           "0ny8dlycapxr8n2m13jxy0r7kbqvgypfshb6y7l981c0rivjylrn")))))))
-
-=======
->>>>>>> 0c529920
 (define-public python-monotonic
   (package
     (name "python-monotonic")
