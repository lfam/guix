;;; GNU Guix --- Functional package management for GNU
;;; Copyright © 2013, 2014, 2015 Ludovic Courtès <ludo@gnu.org>
;;; Copyright © 2014, 2015, 2016 Mark H Weaver <mhw@netris.org>
;;; Copyright © 2016 Efraim Flashner <efraim@flashner.co.il>
;;; Copyright © 2016 Ricardo Wurmus <rekado@elephly.net>
<<<<<<< HEAD
;;; Copyright © 2017 Thomas Danckaert <post@thomasdanckaert.be>
=======
;;; Copyright © 2017 Leo Famulari <leo@famulari.name>
>>>>>>> 8439c9c0
;;;
;;; This file is part of GNU Guix.
;;;
;;; GNU Guix is free software; you can redistribute it and/or modify it
;;; under the terms of the GNU General Public License as published by
;;; the Free Software Foundation; either version 3 of the License, or (at
;;; your option) any later version.
;;;
;;; GNU Guix is distributed in the hope that it will be useful, but
;;; WITHOUT ANY WARRANTY; without even the implied warranty of
;;; MERCHANTABILITY or FITNESS FOR A PARTICULAR PURPOSE.  See the
;;; GNU General Public License for more details.
;;;
;;; You should have received a copy of the GNU General Public License
;;; along with GNU Guix.  If not, see <http://www.gnu.org/licenses/>.

(define-module (gnu packages pulseaudio)
  #:use-module (guix packages)
  #:use-module (guix download)
  #:use-module ((guix licenses) #:prefix l:)
  #:use-module (guix build-system gnu)
  #:use-module (gnu packages)
  #:use-module (gnu packages algebra)
  #:use-module (gnu packages autotools)
  #:use-module (gnu packages avahi)
  #:use-module (gnu packages check)
  #:use-module (gnu packages databases)
  #:use-module (gnu packages glib)
  #:use-module (gnu packages gtk)
  #:use-module (gnu packages libcanberra)
  #:use-module (gnu packages web)
  #:use-module (gnu packages linux)
  #:use-module (gnu packages m4)
  #:use-module (gnu packages pkg-config)
  #:use-module (gnu packages xiph))

(define-public libsndfile
  (package
    (name "libsndfile")
<<<<<<< HEAD
    (version "1.0.28")
=======
    (replacement libsndfile-1.0.28)
    (version "1.0.27")
>>>>>>> 8439c9c0
    (source (origin
             (method url-fetch)
             (uri (string-append "http://www.mega-nerd.com/libsndfile/files/libsndfile-"
                                 version ".tar.gz"))
             (sha256
              (base32
               "1afzm7jx34jhqn32clc5xghyjglccam2728yxlx37yj2y0lkkwqz"))))
    (build-system gnu-build-system)
    (inputs
     `(("libvorbis" ,libvorbis)
       ("libogg" ,libogg)
       ("flac" ,flac)))
    (native-inputs
     `(("pkg-config" ,pkg-config)))
    (home-page "http://www.mega-nerd.com/libsndfile/")
    (synopsis "Reading and writing files containing sampled sound")
    (description
     "Libsndfile is a C library for reading and writing files containing
sampled sound (such as MS Windows WAV and the Apple/SGI AIFF format) through
one standard library interface.

It was designed to handle both little-endian (such as WAV) and
big-endian (such as AIFF) data, and to compile and run correctly on
little-endian (such as Intel and DEC/Compaq Alpha) processor systems as well
as big-endian processor systems such as Motorola 68k, Power PC, MIPS and
SPARC.  Hopefully the design of the library will also make it easy to extend
for reading and writing new sound file formats.")
    (license l:gpl2+)))

(define libsndfile-1.0.28
  (package
    (inherit libsndfile)
    (version "1.0.28")
    (source
      (origin
        (method url-fetch)
        (uri (string-append "http://www.mega-nerd.com/libsndfile/files/libsndfile-"
                            version ".tar.gz"))
        (sha256
         (base32
          "1afzm7jx34jhqn32clc5xghyjglccam2728yxlx37yj2y0lkkwqz"))))))

(define-public libsamplerate
  (package
    (name "libsamplerate")                     ; aka. Secret Rabbit Code (SRC)
<<<<<<< HEAD
    (version "0.1.9")
=======
    (replacement libsamplerate-0.1.9)
    (version "0.1.8")
>>>>>>> 8439c9c0
    (source (origin
             (method url-fetch)
             (uri (string-append "http://www.mega-nerd.com/SRC/libsamplerate-"
                                 version ".tar.gz"))
             (sha256
              (base32
               "1ha46i0nbibq0pl0pjwcqiyny4hj8lp1bnl4dpxm64zjw9lb2zha"))))
    (build-system gnu-build-system)
    (native-inputs
     `(("pkg-config" ,pkg-config)))
    (propagated-inputs
     `(("libsndfile" ,libsndfile)
       ("fftw" ,fftw)))
    (home-page "http://www.mega-nerd.com/SRC/index.html")
    (synopsis "Audio sample rate conversion library")
    (description
     "Secret Rabbit Code (aka. libsamplerate) is a Sample Rate Converter for
audio.  One example of where such a thing would be useful is converting audio
from the CD sample rate of 44.1kHz to the 48kHz sample rate used by DAT
players.

SRC is capable of arbitrary and time varying conversions; from downsampling by
a factor of 256 to upsampling by the same factor.  Arbitrary in this case means
that the ratio of input and output sample rates can be an irrational
number.  The conversion ratio can also vary with time for speeding up and
slowing down effects.

SRC provides a small set of converters to allow quality to be traded off
against computation cost.  The current best converter provides a
signal-to-noise ratio of 145dB with -3dB passband extending from DC to 96% of
the theoretical best bandwidth for a given pair of input and output sample
rates.")
    (license l:gpl2+)))

(define libsamplerate-0.1.9
  (package
    (inherit libsamplerate)
    (version "0.1.9")
    (source
      (origin
        (method url-fetch)
        (uri (string-append "http://www.mega-nerd.com/SRC/libsamplerate-"
                            version ".tar.gz"))
        (sha256
         (base32
          "1ha46i0nbibq0pl0pjwcqiyny4hj8lp1bnl4dpxm64zjw9lb2zha"))))))

(define-public pulseaudio
  (package
    (name "pulseaudio")
    (version "10.0")
    (source (origin
             (method url-fetch)
             (uri (string-append
                   "https://freedesktop.org/software/pulseaudio/releases/"
                   name "-" version ".tar.xz"))
             (sha256
              (base32
               "0mrg8qvpwm4ifarzphl3749p7p050kdx1l6mvsaj03czvqj6h653"))
             (modules '((guix build utils)))
             (snippet
              ;; Disable console-kit support by default since it's deprecated
              ;; anyway.
              '(substitute* "src/daemon/default.pa.in"
                 (("load-module module-console-kit" all)
                  (string-append "#" all "\n"))))
             (patches (search-patches
                       "pulseaudio-fix-mult-test.patch"
                       "pulseaudio-longer-test-timeout.patch"))))
    (build-system gnu-build-system)
    (arguments
     `(#:configure-flags (list "--localstatedir=/var" ;"--sysconfdir=/etc"
                               "--disable-oss-output"
                               "--enable-bluez5"
                               (string-append "--with-udev-rules-dir="
                                              (assoc-ref %outputs "out")
                                              "/lib/udev/rules.d"))
       #:phases (alist-cons-before
                 'check 'pre-check
                 (lambda _
                   ;; 'tests/lock-autospawn-test.c' wants to create a file
                   ;; under ~/.config/pulse.
                   (setenv "HOME" (getcwd))
                   ;; 'thread-test' needs more time on hydra and on slower
                   ;; machines, so we set the default timeout to 120 seconds.
                   (setenv "CK_DEFAULT_TIMEOUT" "120"))
                 %standard-phases)))
    (inputs
     ;; TODO: Add optional inputs (GTK+?).
     `(("alsa-lib" ,alsa-lib)
       ("bluez" ,bluez)
       ("sbc" ,sbc)
       ("speex" ,speex)
       ("libsndfile" ,libsndfile)
       ("libsamplerate" ,libsamplerate)
       ("dbus" ,dbus)
       ("glib" ,glib)
       ("intltool" ,intltool)
       ("m4" ,m4)
       ("libltdl" ,libltdl)
       ("fftwf" ,fftwf)
       ("avahi" ,avahi)
       ("eudev" ,eudev)           ;for the detection of hardware audio devices
       ("check" ,check)))
    (native-inputs
     `(("pkg-config" ,pkg-config)))
    (propagated-inputs
     ;; 'libpulse*.la' contain `-lgdbm' and `-lcap', so propagate them.
     `(("libcap" ,libcap)
       ("gdbm" ,gdbm)))
    (home-page "http://www.pulseaudio.org/")
    (synopsis "Sound server")
    (description
     "PulseAudio is a sound server.  It is basically a proxy for your sound
applications.  It allows you to do advanced operations on your sound data as
it passes between your application and your hardware.  Things like
transferring the audio to a different machine, changing the sample format or
channel count and mixing several sounds into one are easily achieved using a
sound server.")

    ;; PulseAudio is LGPLv2+, but some of the optional dependencies (GNU dbm,
    ;; FFTW, etc.) are GPL'd, so the result is effectively GPLv2+.  See
    ;; 'LICENSE' for details.
    (license l:gpl2+)))

(define-public pavucontrol
  (package
    (name "pavucontrol")
    (version "3.0")
    (source (origin
             (method url-fetch)
             (uri (string-append
                   "https://freedesktop.org/software/pulseaudio/pavucontrol/pavucontrol-"
                   version
                   ".tar.xz"))
             (sha256
              (base32
               "14486c6lmmirkhscbfygz114f6yzf97h35n3h3pdr27w4mdfmlmk"))))
    (build-system gnu-build-system)
    (arguments
     '(#:configure-flags '("CXXFLAGS=-std=c++11"))) ; required by gtkmm
    (inputs
     `(("libcanberra" ,libcanberra)
       ("gtkmm" ,gtkmm)
       ("pulseaudio" ,pulseaudio)))
    (native-inputs
     `(("intltool" ,intltool)
       ("pkg-config" ,pkg-config)))
    (home-page "http://freedesktop.org/software/pulseaudio/pavucontrol/")
    (synopsis "PulseAudio volume control")
    (description
     "PulseAudio Volume Control (pavucontrol) provides a GTK+
graphical user interface to connect to a PulseAudio server and
easily control the volume of all clients, sinks, etc.")
    (license l:gpl2+)))<|MERGE_RESOLUTION|>--- conflicted
+++ resolved
@@ -3,11 +3,8 @@
 ;;; Copyright © 2014, 2015, 2016 Mark H Weaver <mhw@netris.org>
 ;;; Copyright © 2016 Efraim Flashner <efraim@flashner.co.il>
 ;;; Copyright © 2016 Ricardo Wurmus <rekado@elephly.net>
-<<<<<<< HEAD
 ;;; Copyright © 2017 Thomas Danckaert <post@thomasdanckaert.be>
-=======
 ;;; Copyright © 2017 Leo Famulari <leo@famulari.name>
->>>>>>> 8439c9c0
 ;;;
 ;;; This file is part of GNU Guix.
 ;;;
@@ -47,12 +44,7 @@
 (define-public libsndfile
   (package
     (name "libsndfile")
-<<<<<<< HEAD
     (version "1.0.28")
-=======
-    (replacement libsndfile-1.0.28)
-    (version "1.0.27")
->>>>>>> 8439c9c0
     (source (origin
              (method url-fetch)
              (uri (string-append "http://www.mega-nerd.com/libsndfile/files/libsndfile-"
@@ -82,28 +74,10 @@
 for reading and writing new sound file formats.")
     (license l:gpl2+)))
 
-(define libsndfile-1.0.28
-  (package
-    (inherit libsndfile)
-    (version "1.0.28")
-    (source
-      (origin
-        (method url-fetch)
-        (uri (string-append "http://www.mega-nerd.com/libsndfile/files/libsndfile-"
-                            version ".tar.gz"))
-        (sha256
-         (base32
-          "1afzm7jx34jhqn32clc5xghyjglccam2728yxlx37yj2y0lkkwqz"))))))
-
 (define-public libsamplerate
   (package
     (name "libsamplerate")                     ; aka. Secret Rabbit Code (SRC)
-<<<<<<< HEAD
     (version "0.1.9")
-=======
-    (replacement libsamplerate-0.1.9)
-    (version "0.1.8")
->>>>>>> 8439c9c0
     (source (origin
              (method url-fetch)
              (uri (string-append "http://www.mega-nerd.com/SRC/libsamplerate-"
@@ -137,19 +111,6 @@
 the theoretical best bandwidth for a given pair of input and output sample
 rates.")
     (license l:gpl2+)))
-
-(define libsamplerate-0.1.9
-  (package
-    (inherit libsamplerate)
-    (version "0.1.9")
-    (source
-      (origin
-        (method url-fetch)
-        (uri (string-append "http://www.mega-nerd.com/SRC/libsamplerate-"
-                            version ".tar.gz"))
-        (sha256
-         (base32
-          "1ha46i0nbibq0pl0pjwcqiyny4hj8lp1bnl4dpxm64zjw9lb2zha"))))))
 
 (define-public pulseaudio
   (package
