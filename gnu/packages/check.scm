--- conflicted
+++ resolved
@@ -25,11 +25,7 @@
 ;;; Copyright © 2017, 2019 Kei Kebreau <kkebreau@posteo.net>
 ;;; Copyright © 2017 Nikita <nikita@n0.is>
 ;;; Copyright © 2015, 2017, 2018, 2020, 2021 Ricardo Wurmus <rekado@elephly.net>
-<<<<<<< HEAD
 ;;; Copyright © 2016, 2017, 2018, 2019, 2020, 2021 Marius Bakke <marius@gnu.org>
-=======
-;;; Copyright © 2016, 2017, 2018, 2019, 2020, 2021 Marius Bakke <mbakke@fastmail.com>
->>>>>>> d4ffa963
 ;;; Copyright © 2017, 2018, 2020 Ludovic Courtès <ludo@gnu.org>
 ;;; Copyright © 2018 Fis Trivial <ybbs.daans@hotmail.com>
 ;;; Copyright © 2019, 2021 Pierre Langlois <pierre.langlois@gmx.com>
