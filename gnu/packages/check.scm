--- conflicted
+++ resolved
@@ -2122,20 +2122,6 @@
     (license license:mpl2.0)
     (properties `((python2-variant . ,(delay python2-hypothesis))))))
 
-<<<<<<< HEAD
-=======
-(define-public python-hypothesis-5.23
-  (package
-    (inherit python-hypothesis)
-    (version "5.23.0")
-    (source (origin
-              (method url-fetch)
-              (uri (pypi-uri "hypothesis" version))
-              (sha256
-               (base32
-                "0sy1v6nyxg4rjcf3rlr8nalb7wqd9nccpb2lzkchbj5an13ysf1h"))))
-    (home-page "https://github.com/HypothesisWorks/hypothesis")))
-
 (define-public python-hypothesis-6.23
   (package
     (inherit python-hypothesis)
@@ -2147,7 +2133,6 @@
                (base32
                 "0lqhfrqsd81apchz93pdqfn85kx0p790w8hhd9qq85692rwja6xp"))))))
 
->>>>>>> 88badc07
 ;; This is the last version of Hypothesis that supports Python 2.
 (define-public python2-hypothesis
   (let ((hypothesis (package-with-python2
