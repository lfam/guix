;;; GNU Guix --- Functional package management for GNU
;;; Copyright © 2012, 2013, 2014, 2015, 2016, 2017, 2018, 2019, 2020 Ludovic Courtès <ludo@gnu.org>
;;; Copyright © 2014 Cyril Roelandt <tipecaml@gmail.com>
;;; Copyright © 2014, 2016, 2018 David Thompson <davet@gnu.org>
;;; Copyright © 2014, 2017, 2018 Mark H Weaver <mhw@netris.org>
;;; Copyright © 2015, 2017 Christopher Allan Webber <cwebber@dustycloud.org>
;;; Copyright © 2016 Jan Nieuwenhuizen <janneke@gnu.org>
;;; Copyright © 2016, 2017 Leo Famulari <leo@famulari.name>
;;; Copyright © 2016, 2019, 2020 Ricardo Wurmus <rekado@elephly.net>
;;; Copyright © 2017 Andy Wingo <wingo@igalia.com>
;;; Copyright © 2017 Marius Bakke <mbakke@fastmail.com>
;;; Copyright © 2017, 2019 Mathieu Othacehe <m.othacehe@gmail.com>
;;; Copyright © 2017 Tobias Geerinckx-Rice <me@tobias.gr>
;;; Copyright © 2017, 2018 Amirouche <amirouche@hypermove.net>
;;; Copyright © 2018 Danny Milosavljevic <dannym@scratchpost.org>
;;; Copyright © 2018 Eric Bavier <bavier@member.fsf.org>
;;; Copyright © 2019 Taylan Kammer <taylan.kammer@gmail.com>
;;; Copyright © 2020 Efraim Flashner <efraim@flashner.co.il>
;;;
;;; This file is part of GNU Guix.
;;;
;;; GNU Guix is free software; you can redistribute it and/or modify it
;;; under the terms of the GNU General Public License as published by
;;; the Free Software Foundation; either version 3 of the License, or (at
;;; your option) any later version.
;;;
;;; GNU Guix is distributed in the hope that it will be useful, but
;;; WITHOUT ANY WARRANTY; without even the implied warranty of
;;; MERCHANTABILITY or FITNESS FOR A PARTICULAR PURPOSE.  See the
;;; GNU General Public License for more details.
;;;
;;; You should have received a copy of the GNU General Public License
;;; along with GNU Guix.  If not, see <http://www.gnu.org/licenses/>.

(define-module (gnu packages guile)
  #:use-module ((guix licenses) #:prefix license:)
  #:use-module (gnu packages)
  #:use-module (gnu packages autotools)
  #:use-module (gnu packages base)
  #:use-module (gnu packages bash)
  #:use-module (gnu packages bdw-gc)
  #:use-module (gnu packages compression)
  #:use-module (gnu packages dbm)
  #:use-module (gnu packages flex)
  #:use-module (gnu packages gawk)
  #:use-module (gnu packages gettext)
  #:use-module (gnu packages hurd)
  #:use-module (gnu packages libffi)
  #:use-module (gnu packages libunistring)
  #:use-module (gnu packages linux)
  #:use-module (gnu packages m4)
  #:use-module (gnu packages multiprecision)
  #:use-module (gnu packages pkg-config)
  #:use-module (gnu packages readline)
  #:use-module (gnu packages sqlite)
  #:use-module (gnu packages texinfo)
  #:use-module (gnu packages version-control)
  #:use-module (guix packages)
  #:use-module (guix download)
  #:use-module (guix git-download)
  #:use-module (guix build-system gnu)
  #:use-module (guix build-system guile)
  #:use-module (guix deprecation)
  #:use-module (guix utils)
  #:use-module (ice-9 match)
  #:use-module ((srfi srfi-1) #:prefix srfi-1:))

;;; Commentary:
;;;
;;; GNU Guile, and modules and extensions.
;;;
;;; Code:

(define-public guile-1.8
  (package
   (name "guile")
   (version "1.8.8")
   (source (origin
            (method url-fetch)
            (uri (string-append "mirror://gnu/guile/guile-" version
                                ".tar.gz"))
            (sha256
             (base32
              "0l200a0v7h8bh0cwz6v7hc13ds39cgqsmfrks55b1rbj5vniyiy3"))
            (patches (search-patches "guile-1.8-cpp-4.5.patch"))))
   (build-system gnu-build-system)
   (arguments '(#:configure-flags '("--disable-error-on-warning")

                ;; Insert a phase before `configure' to patch things up.
                #:phases
                (modify-phases %standard-phases
                  (add-before 'configure 'patch-stuff
                    (lambda* (#:key outputs #:allow-other-keys)
                      ;; Add a call to `lt_dladdsearchdir' so that
                      ;; `libguile-readline.so' & co. are in the
                      ;; loader's search path.
                      (substitute* "libguile/dynl.c"
                        (("lt_dlinit.*$" match)
                         (format #f
                                 "  ~a~%  lt_dladdsearchdir(\"~a/lib\");~%"
                                 match
                                 (assoc-ref outputs "out"))))

                      ;; The usual /bin/sh...
                      (substitute* "ice-9/popen.scm"
                        (("/bin/sh") (which "sh")))
                      #t)))))

   ;; When cross-compiling, a native version of Guile itself is needed.
   (native-inputs (if (%current-target-system)
                      `(("self" ,this-package))
                      '()))

   (inputs `(("gawk" ,gawk)
             ("readline" ,readline)))

   ;; Since `guile-1.8.pc' has "Libs: ... -lgmp -lltdl", these must be
   ;; propagated.
   (propagated-inputs `(("gmp" ,gmp)
                        ("libltdl" ,libltdl)))

   (native-search-paths
    (list (search-path-specification
           (variable "GUILE_LOAD_PATH")
           (files '("share/guile/site")))))

   (synopsis "Scheme implementation intended especially for extensions")
   (description
    "Guile is the GNU Ubiquitous Intelligent Language for Extensions, the
official extension language of the GNU system.  It is an implementation of
the Scheme language which can be easily embedded in other applications to
provide a convenient means of extending the functionality of the application
without requiring the source code to be rewritten.")
   (home-page "https://www.gnu.org/software/guile/")
   (license license:lgpl2.0+)))

(define-public guile-2.0
  (package
   (name "guile")
   (version "2.0.14")
   (source (origin
            (method url-fetch)
            (uri (string-append "mirror://gnu/guile/guile-" version
                                ".tar.xz"))
            (sha256
             (base32
              "10lxc6l5alf3lzbs3ihnbfy6dfcrsyf8667wa57f26vf4mk2ai78"))))
   (build-system gnu-build-system)

   ;; When cross-compiling, a native version of Guile itself is needed.
   (native-inputs `(,@(if (%current-target-system)
                          `(("self" ,this-package))
                          '())
                    ("pkgconfig" ,pkg-config)))
   (inputs `(("libffi" ,libffi)
             ,@(libiconv-if-needed)

             ;; We need Bash when cross-compiling because some of the scripts
             ;; in bin/ refer to it.  Use 'bash-minimal' because we don't need
             ;; an interactive Bash with Readline and all.
             ,@(if (target-mingw?) '() `(("bash" ,bash-minimal)))))
   (propagated-inputs
    `( ;; These ones aren't normally needed here, but since `libguile-2.0.la'
       ;; reads `-lltdl -lunistring', adding them here will add the needed
       ;; `-L' flags.  As for why the `.la' file lacks the `-L' flags, see
       ;; <http://thread.gmane.org/gmane.comp.lib.gnulib.bugs/18903>.
      ("libunistring" ,libunistring)

      ;; Depend on LIBLTDL, not LIBTOOL.  That way, we avoid some the extra
      ;; dependencies that LIBTOOL has, which is helpful during bootstrap.
      ("libltdl" ,libltdl)

      ;; The headers and/or `guile-2.0.pc' refer to these packages, so they
      ;; must be propagated.
      ("bdw-gc" ,libgc)
      ("gmp" ,gmp)))

   (outputs '("out" "debug"))

   (arguments
    `(#:configure-flags '("--disable-static") ; saves 3 MiB
      #:phases
      (modify-phases %standard-phases
        ,@(if (hurd-system?)
              '((add-after 'unpack 'disable-tests
                  (lambda _
                    ;; Hangs at: "Running 00-repl-server.test"
                    (rename-file "test-suite/tests/00-repl-server.test" "00-repl-server.test")
                    ;; Sometimes Hangs at: "Running 00-socket.test"
                    (rename-file "test-suite/tests/00-socket.test" "00-socket.test")
                    ;; FAIL: srfi-18.test: thread-sleep!: thread sleeps fractions of a second
                    (rename-file "test-suite/tests/srfi-18.test" "srfi-18.test")
                    ;; failed to remove 't-guild-compile-7215.go.tdL7yC
                    (substitute* "test-suite/standalone/Makefile.in"
                      (("test-guild-compile ") ""))
                    #t)))
              '())
        (add-before 'configure 'pre-configure
          (lambda* (#:key inputs #:allow-other-keys)
            ;; Tell (ice-9 popen) the file name of Bash.
            (let ((bash (assoc-ref inputs "bash")))
              (substitute* "module/ice-9/popen.scm"
                ;; If bash is #f allow fallback for user to provide
                ;; "bash" in PATH.  This happens when cross-building to
                ;; MinGW for which we do not have Bash yet.
                (("/bin/sh")
                 ,@(if (target-mingw?)
                       '((if bash
                             (string-append bash "/bin/bash")
                             "bash"))
                       '((string-append bash "/bin/bash")))))
              #t))))))

   (native-search-paths
    (list (search-path-specification
           (variable "GUILE_LOAD_PATH")
           (files '("share/guile/site/2.0")))
          (search-path-specification
           (variable "GUILE_LOAD_COMPILED_PATH")
           (files '("lib/guile/2.0/site-ccache")))))

   (synopsis "Scheme implementation intended especially for extensions")
   (description
    "Guile is the GNU Ubiquitous Intelligent Language for Extensions, the
official extension language of the GNU system.  It is an implementation of
the Scheme language which can be easily embedded in other applications to
provide a convenient means of extending the functionality of the application
without requiring the source code to be rewritten.")
   (home-page "https://www.gnu.org/software/guile/")
   (license license:lgpl3+)))

(define-public guile-2.2
  (package (inherit guile-2.0)
    (name "guile")
    (version "2.2.7")
    (source (origin
              (method url-fetch)

              ;; Note: we are limited to one of the compression formats
              ;; supported by the bootstrap binaries, so no lzip here.
              (uri (string-append "mirror://gnu/guile/guile-" version
                                  ".tar.xz"))
              (sha256
               (base32
                "013mydzhfswqci6xmyc1ajzd59pfbdak15i0b090nhr9bzm7dxyd"))
              (modules '((guix build utils)))
              (patches (search-patches
                        "guile-2.2-skip-oom-test.patch"
                        "guile-2.2-skip-so-test.patch"))

              ;; Remove the pre-built object files.  Instead, build everything
              ;; from source, at the expense of significantly longer build
              ;; times (almost 3 hours on a 4-core Intel i5).
              (snippet '(begin
                          (for-each delete-file
                                    (find-files "prebuilt" "\\.go$"))
                          #t))))
    (properties '((timeout . 72000)               ;20 hours
                  (max-silent-time . 36000)))     ;10 hours (needed on ARM
                                                  ;  when heavily loaded)
    (native-search-paths
     (list (search-path-specification
            (variable "GUILE_LOAD_PATH")
            (files '("share/guile/site/2.2")))
           (search-path-specification
            (variable "GUILE_LOAD_COMPILED_PATH")
            (files '("lib/guile/2.2/site-ccache")))))))

(define-deprecated guile-2.2/bug-fix guile-2.2)

(define-public guile-2.2.4
  (package/inherit
   guile-2.2
   (version "2.2.4")
   (source (origin
             (inherit (package-source guile-2.2))
             (uri (string-append "mirror://gnu/guile/guile-" version
                                 ".tar.xz"))
             (sha256
              (base32
               "07p3g0v2ba2vlfbfidqzlgbhnzdx46wh2rgc5gszq1mjyx5bks6r"))))))

(define-public guile-3.0
  ;; This is the latest Guile stable version.
  (package
    (inherit guile-2.2)
    (name "guile")
    (version "3.0.4")
    (source (origin
              (inherit (package-source guile-2.2))
              (uri (string-append "mirror://gnu/guile/guile-"
                                  version ".tar.xz"))
              (sha256
               (base32
                "0c8dkyvs6xbxp7rgnhkyakajzhakay7qn9kahj1mj49x5vf4fybb"))))
    (arguments
     ;; XXX: JIT-enabled Guile crashes in obscure ways on GNU/Hurd.
     (if (hurd-target?)
         (substitute-keyword-arguments (package-arguments guile-2.2)
           ((#:configure-flags flags ''())
            `(cons "--disable-jit" ,flags)))
         (package-arguments guile-2.2)))
    (native-search-paths
     (list (search-path-specification
            (variable "GUILE_LOAD_PATH")
            (files '("share/guile/site/3.0")))
           (search-path-specification
            (variable "GUILE_LOAD_COMPILED_PATH")
            (files '("lib/guile/3.0/site-ccache"
                     "share/guile/site/3.0")))))))

(define-public guile-3.0-latest
<<<<<<< HEAD
  ;; The latest 3.0.x version.
  guile-3.0)
=======
  ;; TODO: Make this 'guile-3.0' on the next rebuild cycle.
  (package
    (inherit guile-3.0)
    (version "3.0.5")
    (source (origin
              (inherit (package-source guile-3.0))
              (uri (string-append "mirror://gnu/guile/guile-"
                                  version ".tar.xz"))
              (sha256
               (base32
                "1wah6fq1h8vmbpdadjych1mq8hyqkd7p015cbxm14ri37l1gnxid"))))))
>>>>>>> 6985a1ac

(define-public guile-next
  (deprecated-package "guile-next" guile-3.0))

(define-public guile-3.0/libgc-7
  ;; Using libgc-7 avoid crashes that can occur, particularly when loading
  ;; data in to the Guix Data Service:
  ;; https://debbugs.gnu.org/cgi/bugreport.cgi?bug=40525
  (hidden-package
   (package
     (inherit guile-3.0-latest)
     (propagated-inputs
      `(("bdw-gc" ,libgc-7)
        ,@(srfi-1:alist-delete "bdw-gc" (package-propagated-inputs guile-3.0)))))))

(define-public guile-3.0/fixed
  ;; A package of Guile that's rarely changed.  It is the one used in the
  ;; `base' module, and thus changing it entails a full rebuild.
  (package
    (inherit guile-3.0)
    (properties '((hidden? . #t)            ;people should install 'guile-2.2'
                  (timeout . 72000)             ;20 hours
                  (max-silent-time . 36000))))) ;10 hours (needed on ARM
                                                ;  when heavily loaded)

(define* (make-guile-readline guile #:optional (name "guile-readline"))
  (package
    (name name)
    (version (package-version guile))
    (source (package-source guile))
    (build-system gnu-build-system)
    (arguments
     '(#:configure-flags '("--disable-silent-rules")
       #:phases (modify-phases %standard-phases
                  (add-before 'build 'chdir
                    (lambda* (#:key outputs #:allow-other-keys)
                      (invoke "make" "-C" "libguile" "scmconfig.h")
                      (invoke "make" "-C" "lib")
                      (chdir "guile-readline")

                      (substitute* "Makefile"
                        (("../libguile/libguile-[[:graph:]]+\\.la")
                         ;; Remove dependency on libguile-X.Y.la.
                         "")
                        (("^READLINE_LIBS = (.*)$" _ libs)
                         ;; Link against the provided libguile.
                         (string-append "READLINE_LIBS = "
                                        "-lguile-$(GUILE_EFFECTIVE_VERSION) "
                                        libs "\n"))
                        (("\\$\\(top_builddir\\)/meta/build-env")
                         ;; Use the provided Guile, not the one from
                         ;; $(builddir).
                         "")

                        ;; Install modules to the 'site' directories.
                        (("^moddir = .*$")
                         "moddir = $(pkgdatadir)/site/$(GUILE_EFFECTIVE_VERSION)\n")
                        (("^ccachedir = .*$")
                         "ccachedir = $(pkglibdir)/$(GUILE_EFFECTIVE_VERSION)/site-ccache\n"))

                      ;; Load 'guile-readline.so' from the right place.
                      (substitute* "ice-9/readline.scm"
                        (("load-extension \"guile-readline\"")
                         (format #f "load-extension \
 (string-append ~s \"/lib/guile/\" (effective-version) \"/extensions/guile-readline\")"
                                 (assoc-ref outputs "out"))))
                      #t)))))
    (home-page (package-home-page guile))
    (native-inputs (package-native-inputs guile))
    (inputs
     `(,@(package-inputs guile)                   ;to placate 'configure'
       ,@(package-propagated-inputs guile)
       ("guile" ,guile)
       ("readline" ,readline)))
    (synopsis "Line editing support for GNU Guile")
    (description
     "This module provides line editing support via the Readline library for
GNU@tie{}Guile.  Use the @code{(ice-9 readline)} module and call its
@code{activate-readline} procedure to enable it.")
    (license license:gpl3+)))

(define-public guile-readline
  (make-guile-readline guile-3.0))

(define-public guile2.2-readline
  (make-guile-readline guile-2.2 "guile2.2-readline"))

(define (guile-variant-package-name prefix)
  (lambda (name)
    "Return NAME with PREFIX instead of \"guile-\", when applicable."
    (if (string-prefix? "guile-" name)
        (string-append prefix "-"
                       (string-drop name
                                    (string-length "guile-")))
        name)))

(define package-for-guile-2.0
  ;; A procedure that rewrites the dependency tree of the given package to use
  ;; GUILE-2.0 instead of GUILE-3.0.
  (package-input-rewriting `((,guile-3.0 . ,guile-2.0))
                           (guile-variant-package-name "guile2.0")
                           #:deep? #f))

(define package-for-guile-2.2
  (package-input-rewriting `((,guile-3.0 . ,guile-2.2))
                           (guile-variant-package-name "guile2.2")
                           #:deep? #f))

(define-syntax define-deprecated-guile3.0-package
  (lambda (s)
    "Define a deprecated package alias for \"guile3.0-something\"."
    (syntax-case s ()
      ((_ name)
       (and (identifier? #'name)
            (string-prefix? "guile3.0-" (symbol->string (syntax->datum
                                                         #'name))))
       (let ((->guile (lambda (str)
                        (let ((base (string-drop str
                                                 (string-length "guile3.0-"))))
                          (string-append "guile-" base)))))
         (with-syntax ((package-name (symbol->string (syntax->datum #'name)))
                       (package
                         (datum->syntax
                          #'name
                          (string->symbol
                           (->guile (symbol->string (syntax->datum
                                                     #'name))))))
                       (old-name
                        ;; XXX: This is the name generated by
                        ;; 'define-deprecated'.
                        (datum->syntax
                         #'name
                         (symbol-append '% (syntax->datum #'name)
                                        '/deprecated))))
           #'(begin
               (define-deprecated name package
                 (deprecated-package package-name package))
               (export old-name))))))))

(define-deprecated-guile3.0-package guile3.0-readline)

(define-public guile-for-guile-emacs
  (let ((commit "15ca78482ac0dd2e3eb36dcb31765d8652d7106d")
        (revision "1"))
    (package (inherit guile-2.2)
      (name "guile-for-guile-emacs")
      (version (git-version "2.1.2" revision commit))
      (source (origin
                (method git-fetch)
                (uri (git-reference
                      (url "git://git.savannah.gnu.org/guile.git")
                      (commit commit)))
                (file-name (git-file-name name version))
                (sha256
                 (base32
                  "1l7ik4q4zk7vq4m3gnwizc0b64b1mdr31hxqlzxs94xaf2lvi7s2"))))
      (arguments
       (substitute-keyword-arguments (package-arguments guile-2.2)
         ((#:phases phases '%standard-phases)
          `(modify-phases ,phases
             (replace 'bootstrap
               (lambda _
                 ;; Disable broken tests.
                 ;; TODO: Fix them!
                 (substitute* "test-suite/tests/gc.test"
                   (("\\(pass-if \"after-gc-hook gets called\"" m)
                    (string-append "#;" m)))
                 (substitute* "test-suite/tests/version.test"
                   (("\\(pass-if \"version reporting works\"" m)
                    (string-append "#;" m)))
                 ;; Warning: Unwind-only `out-of-memory' exception; skipping pre-unwind handler.
                 ;; FAIL: test-out-of-memory
                 (substitute* "test-suite/standalone/Makefile.am"
                   (("(check_SCRIPTS|TESTS) \\+= test-out-of-memory") ""))
                 
                 (patch-shebang "build-aux/git-version-gen")
                 (invoke "sh" "autogen.sh")
                 #t))))))
      (native-inputs
       `(("autoconf" ,autoconf)
         ("automake" ,automake)
         ("libtool" ,libtool)
         ("flex" ,flex)
         ("texinfo" ,texinfo)
         ("gettext" ,gettext-minimal)
         ,@(package-native-inputs guile-2.2))))))


;;;
;;; Extensions.
;;;

(define-public guile-json-1
  (package
    (name "guile-json")
    (version "1.3.2")
    (home-page "https://github.com/aconchillo/guile-json")
    (source (origin
              (method url-fetch)
              (uri (string-append "mirror://savannah/guile-json/guile-json-"
                                  version ".tar.gz"))
              (sha256
               (base32
                "0m6yzb169r6iz56k3nkncjaiijwi4p0x9ijn1p5ax3s77jklxy9k"))))
    (build-system gnu-build-system)
    (arguments
     `(#:make-flags '("GUILE_AUTO_COMPILE=0")))   ;to prevent guild warnings
    (native-inputs `(("pkg-config" ,pkg-config)
                     ("guile" ,guile-2.2)))
    (inputs `(("guile" ,guile-2.2)))
    (synopsis "JSON module for Guile")
    (description
     "Guile-JSON supports parsing and building JSON documents according to the
specification.  These are the main features:

@itemize
@item Strictly complies to @uref{http://json.org, specification}.
@item Build JSON documents programmatically via macros.
@item Unicode support for strings.
@item Allows JSON pretty printing.
@end itemize\n")

    ;; Version 1.2.0 switched to GPLv3+ (from LGPLv3+).
    (license license:gpl3+)))

;; Deprecate the 'guile-json' alias to force the use 'guile-json-1' or
;; 'guile-json-3'.  In the future, we may reuse 'guile-json' as an alias for
;; 'guile-json-3'.
(define-deprecated guile-json guile-json-1)
(export guile-json)

(define-public guile2.0-json
  (package-for-guile-2.0 guile-json-1))

(define-public guile-json-3
  ;; This version is incompatible with 1.x; see the 'NEWS' file.
  (package
    (inherit guile-json-1)
    (name "guile-json")
    (version "3.5.0")
    (source (origin
              (method url-fetch)
              (uri (string-append "mirror://savannah/guile-json/guile-json-"
                                  version ".tar.gz"))
              (sha256
               (base32
                "0nj0684qgh6ppkbdyxqfyjwsv2qbyairxpi8fzrhsi3xnc7jn4im"))))
    (native-inputs `(("pkg-config" ,pkg-config)
                     ("guile" ,guile-3.0)))
    (inputs `(("guile" ,guile-3.0)))))

(define-public guile3.0-json
  (deprecated-package "guile3.0-json" guile-json-3))

(define-public guile-json-4
  (package
    (inherit guile-json-3)
    (name "guile-json")
    (version "4.4.1")
    (source (origin
              (method url-fetch)
              (uri (string-append "mirror://savannah/guile-json/guile-json-"
                                  version ".tar.gz"))
              (sha256
               (base32
                "1xq4f59rdk28xy4sdn6amy07aa19ikrk48iily3kfhwpkbg6v9jj"))))))

(define-public guile2.2-json
  (package-for-guile-2.2 guile-json-4))

;; There are two guile-gdbm packages, one using the FFI and one with
;; direct C bindings, hence the verbose name.

(define-public guile-gdbm-ffi
  (package
    (name "guile-gdbm-ffi")
    (version "20120209.fa1d5b6")
    (source (origin
              (method git-fetch)
              (uri (git-reference
                    (url "https://github.com/ijp/guile-gdbm")
                    (commit "fa1d5b6231d0e4d096687b378c025f2148c5f246")))
              (file-name (string-append name "-" version "-checkout"))
              (patches (search-patches
                        "guile-gdbm-ffi-support-gdbm-1.14.patch"))
              (sha256
               (base32
                "1j8wrsw7v9w6qkl47xz0rdikg50v16nn6kbs3lgzcymjzpa7babj"))))
    (build-system guile-build-system)
    (arguments
     '(#:phases (modify-phases %standard-phases
                  (add-after 'unpack 'move-examples
                    (lambda* (#:key outputs #:allow-other-keys)
                      ;; Move examples where they belong.
                      (let* ((out (assoc-ref outputs "out"))
                             (doc (string-append out "/share/doc/"
                                                 (strip-store-file-name out)
                                                 "/examples")))
                        (copy-recursively "examples" doc)
                        (delete-file-recursively "examples")
                        #t)))
                  (add-after 'unpack 'set-libgdbm-file-name
                    (lambda* (#:key inputs #:allow-other-keys)
                      (substitute* "gdbm.scm"
                        (("\\(dynamic-link \"libgdbm\"\\)")
                         (format #f "(dynamic-link \"~a/lib/libgdbm.so\")"
                                 (assoc-ref inputs "gdbm"))))
                      #t)))))
    (native-inputs
     `(("guile" ,guile-3.0)))
    (inputs
     `(("gdbm" ,gdbm)))
    (home-page "https://github.com/ijp/guile-gdbm")
    (synopsis "Guile bindings to the GDBM library via Guile's FFI")
    (description
     "Guile bindings to the GDBM key-value storage system, using
Guile's foreign function interface.")
    (license license:gpl3+)))

(define-public guile2.0-gdbm-ffi
  (package-for-guile-2.0 guile-gdbm-ffi))

(define-public guile2.2-gdbm-ffi
  (package-for-guile-2.2 guile-gdbm-ffi))

(define-deprecated-guile3.0-package guile3.0-gdbm-ffi)

(define-public guile-sqlite3
  (package
    (name "guile-sqlite3")
    (version "0.1.2")
    (home-page "https://notabug.org/guile-sqlite3/guile-sqlite3.git")
    (source (origin
              (method git-fetch)
              (uri (git-reference
                    (url home-page)
                    (commit (string-append "v" version))))
              (sha256
               (base32
                "1nryy9j3bk34i0alkmc9bmqsm0ayz92k1cdf752mvhyjjn8nr928"))
              (file-name (string-append name "-" version "-checkout"))))
    (build-system gnu-build-system)
    (native-inputs
     `(("autoconf" ,autoconf)
       ("automake" ,automake)
       ("guile" ,guile-3.0)
       ("pkg-config" ,pkg-config)))
    (inputs
     `(("guile" ,guile-3.0)
       ("sqlite" ,sqlite)))
    (synopsis "Access SQLite databases from Guile")
    (description
     "This package provides Guile bindings to the SQLite database system.")
    (license license:gpl3+)))

(define-public guile2.0-sqlite3
  (package-for-guile-2.0 guile-sqlite3))

(define-public guile2.2-sqlite3
  (package-for-guile-2.2 guile-sqlite3))

(define-deprecated-guile3.0-package guile3.0-sqlite3)

(define-public guile-bytestructures
  (package
    (name "guile-bytestructures")
    (version "1.0.9")
    (home-page "https://github.com/TaylanUB/scheme-bytestructures")
    (source (origin
              (method git-fetch)
              (uri (git-reference
                    (url home-page)
                    (commit version)))
              (file-name (git-file-name name version))
              (sha256
               (base32
                "0r59sqrvwbsknw21bf44bppi6wdhd2rl2v5dw9i2vij3v8w7pgkm"))))
    (build-system gnu-build-system)
    (arguments
     `(#:make-flags '("GUILE_AUTO_COMPILE=0")     ;to prevent guild warnings

       #:phases (modify-phases %standard-phases
                  (add-after 'install 'install-doc
                    (lambda* (#:key outputs #:allow-other-keys)
                      (let* ((out (assoc-ref outputs "out"))
                             (package ,(package-full-name this-package "-"))
                             (doc (string-append out "/share/doc/" package)))
                        (install-file "README.md" doc)
                        #t))))))
    (native-inputs
     `(("autoconf" ,autoconf)
       ("automake" ,automake)
       ("pkg-config" ,pkg-config)
       ("guile" ,guile-3.0)))
    (inputs
     `(("guile" ,guile-3.0)))
    (synopsis "Structured access to bytevector contents for Guile")
    (description
     "Guile bytestructures offers a system imitating the type system
of the C programming language, to be used on bytevectors.  C's type
system works on raw memory, and Guile works on bytevectors which are
an abstraction over raw memory.  It's also more powerful than the C
type system, elevating types to first-class status.")
    (license license:gpl3+)
    (properties '((upstream-name . "bytestructures")))))

(define-public guile2.0-bytestructures
  (package-for-guile-2.0 guile-bytestructures))

(define-public guile2.2-bytestructures
  (package-for-guile-2.2 guile-bytestructures))

(define-deprecated-guile3.0-package guile3.0-bytestructures)

(define-public guile-git
  (package
    (name "guile-git")
    (version "0.4.0")
    (home-page "https://gitlab.com/guile-git/guile-git.git")
    (source (origin
              (method url-fetch)
              (uri (string-append "https://gitlab.com/guile-git/guile-git/uploads/"
                                  "2600bb0dfdfb00bfbe46811dccad51d8/guile-git-"
                                  version ".tar.gz"))
              (sha256
               (base32
                "1kxyg9x2aa1pg69cl48wysq0pbxvwfahy1xpl5ab6p8babhf7kic"))))
    (build-system gnu-build-system)
    (arguments
     `(#:make-flags '("GUILE_AUTO_COMPILE=0")))     ; to prevent guild warnings
    (native-inputs
     `(("pkg-config" ,pkg-config)
       ("guile" ,guile-3.0)
       ("guile-bytestructures" ,guile-bytestructures)))
    (inputs
     `(("guile" ,guile-3.0)
       ("libgit2" ,libgit2)))
    (propagated-inputs
     `(("guile-bytestructures" ,guile-bytestructures)))
    (synopsis "Guile bindings for libgit2")
    (description
     "This package provides Guile bindings to libgit2, a library to
manipulate repositories of the Git version control system.")
    (license license:gpl3+)))

(define-public guile2.2-git
  (package-for-guile-2.2 guile-git))

(define-public guile2.0-git
  (package-for-guile-2.0 guile-git))

(define-deprecated-guile3.0-package guile3.0-git)

(define-public guile-zlib
  (package
    (name "guile-zlib")
    (version "0.0.1")
    (source
     (origin
       ;; XXX: Do not use "git-fetch" method here that would create and
       ;; endless inclusion loop, because this package is used as an extension
       ;; in the same method.
       (method url-fetch)
       (uri
        (string-append "https://notabug.org/guile-zlib/guile-zlib/archive/"
                       version ".tar.gz"))
       (file-name (string-append name "-" version ".tar.gz"))
       (sha256
        (base32
         "1caz6cbl6sg5567nk68z88rshp0m26zmb0a9ry1jkc1ivpk0n47i"))))
    (build-system gnu-build-system)
    (arguments
     '(#:make-flags
       '("GUILE_AUTO_COMPILE=0"))) ;to prevent guild warnings
    (native-inputs
     `(("autoconf" ,autoconf)
       ("automake" ,automake)
       ("pkg-config" ,pkg-config)
       ,@(if (%current-target-system)
             `(("guile" ,guile-3.0))   ;for 'guild compile' and 'guile-3.0.pc'
             '())))
    (inputs
     `(("guile" ,guile-3.0)
       ("zlib" ,zlib)))
    (synopsis "Guile bindings to zlib")
    (description
     "This package provides Guile bindings for zlib, a lossless
data-compression library.  The bindings are written in pure Scheme by using
Guile's foreign function interface.")
    (home-page "https://notabug.org/guile-zlib/guile-zlib")
    (license license:gpl3+)))

(define-public guile-lzlib
  (package
    (name "guile-lzlib")
    (version "0.0.2")
    (source
     (origin
       (method url-fetch)
       (uri
        (string-append "https://notabug.org/guile-lzlib/guile-lzlib/archive/"
                       version ".tar.gz"))
       (file-name (string-append name "-" version ".tar.gz"))
       (sha256
        (base32
         "11sggvncyx08ssp1s5xii4d6nskh1qwqihnbpzzvkrs7sivxn8w6"))))
    (build-system gnu-build-system)
    (arguments
     '(#:make-flags
       '("GUILE_AUTO_COMPILE=0"))) ;to prevent guild warnings
    (native-inputs
     `(("autoconf" ,autoconf)
       ("automake" ,automake)
       ("pkg-config" ,pkg-config)
       ,@(if (%current-target-system)
             `(("guile" ,guile-3.0))   ;for 'guild compile' and 'guile-3.0.pc'
             '())))
    (inputs
     `(("guile" ,guile-3.0)
       ("lzlib" ,lzlib)))
    (synopsis "Guile bindings to lzlib")
    (description
     "This package provides Guile bindings for lzlib, a C library for
in-memory LZMA compression and decompression.  The bindings are written in
pure Scheme by using Guile's foreign function interface.")
    (home-page "https://notabug.org/guile-lzlib/guile-lzlib")
    (license license:gpl3+)))

(define-public guile-zstd
  (package
    (name "guile-zstd")
    (version "0.1.1")
    (home-page "https://notabug.org/guile-zstd/guile-zstd")
    (source (origin
              (method git-fetch)
              (uri (git-reference (url home-page)
                                  (commit (string-append "v" version))))
              (file-name (git-file-name name version))
              (sha256
               (base32
                "1c8l7829b5yx8wdc0mrhzjfwb6h9hb7cd8dfxcr71a7vlsi86310"))))
    (build-system gnu-build-system)
    (native-inputs
     `(("autoconf" ,autoconf)
       ("automake" ,automake)
       ("pkg-config" ,pkg-config)
       ("guile" ,guile-3.0)))
    (inputs
     `(("zstd" ,zstd "lib")
       ("guile" ,guile-3.0)))
    (synopsis "GNU Guile bindings to the zstd compression library")
    (description
     "This package provides a GNU Guile interface to the zstd (``zstandard'')
compression library.")
    (license license:gpl3+)))

;;; guile.scm ends here<|MERGE_RESOLUTION|>--- conflicted
+++ resolved
@@ -285,14 +285,14 @@
   (package
     (inherit guile-2.2)
     (name "guile")
-    (version "3.0.4")
+    (version "3.0.5")
     (source (origin
               (inherit (package-source guile-2.2))
               (uri (string-append "mirror://gnu/guile/guile-"
                                   version ".tar.xz"))
               (sha256
                (base32
-                "0c8dkyvs6xbxp7rgnhkyakajzhakay7qn9kahj1mj49x5vf4fybb"))))
+                "1wah6fq1h8vmbpdadjych1mq8hyqkd7p015cbxm14ri37l1gnxid"))))
     (arguments
      ;; XXX: JIT-enabled Guile crashes in obscure ways on GNU/Hurd.
      (if (hurd-target?)
@@ -310,22 +310,8 @@
                      "share/guile/site/3.0")))))))
 
 (define-public guile-3.0-latest
-<<<<<<< HEAD
   ;; The latest 3.0.x version.
   guile-3.0)
-=======
-  ;; TODO: Make this 'guile-3.0' on the next rebuild cycle.
-  (package
-    (inherit guile-3.0)
-    (version "3.0.5")
-    (source (origin
-              (inherit (package-source guile-3.0))
-              (uri (string-append "mirror://gnu/guile/guile-"
-                                  version ".tar.xz"))
-              (sha256
-               (base32
-                "1wah6fq1h8vmbpdadjych1mq8hyqkd7p015cbxm14ri37l1gnxid"))))))
->>>>>>> 6985a1ac
 
 (define-public guile-next
   (deprecated-package "guile-next" guile-3.0))
