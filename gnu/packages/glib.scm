--- conflicted
+++ resolved
@@ -394,7 +394,61 @@
         (base32 "1bgfch7zj1pq4rkqcibfky1470ijljyrx5pn5s5v9mk72s22n6nz"))))
     (arguments
      (substitute-keyword-arguments (package-arguments glib)
-<<<<<<< HEAD
+       ((#:test-options test-options ''())
+        ;; Skip flaky or slow tests.
+        `(cons* "--no-suite=slow" "--no-suite=flaky" ,test-options))
+       ((#:phases phases '%standard-phases)
+        `(modify-phases ,phases
+           (replace 'disable-failing-tests
+             (lambda _
+               (with-directory-excursion "glib/tests"
+                 (substitute* '("unix.c" "utils.c")
+                   (("[ \t]*g_test_add_func.*;") "")))
+               ;; The "glib:gio / file" test fails with the error "No
+               ;; application is registered as handling this file" (see:
+               ;; https://gitlab.gnome.org/GNOME/glib/-/issues/2742).
+               (with-directory-excursion "gio/tests"
+                 (substitute* '("appinfo.c"
+                                "contenttype.c"
+                                "desktop-app-info.c"
+                                "file.c"
+                                "gdbus-address-get-session.c"
+                                "gdbus-peer.c")
+                   (("[ \t]*g_test_add_func.*;") "")))
+
+               ,@(if (target-x86-32?)
+                     ;; Comment out parts of timer.c that fail on i686 due to
+                     ;; excess precision when building with GCC 10:
+                     ;; <https://gitlab.gnome.org/GNOME/glib/-/issues/820>.
+                     '((substitute* "glib/tests/timer.c"
+                         (("^  g_assert_cmpuint \\(micros.*" all)
+                          (string-append "//" all "\n"))
+                         (("^  g_assert_cmpfloat \\(elapsed, ==.*" all)
+                          (string-append "//" all "\n"))))
+                     '())))))))
+    (native-inputs
+     (modify-inputs (package-native-inputs glib)
+       (append desktop-file-utils)))
+    (propagated-inputs
+     (modify-inputs (package-propagated-inputs glib)
+       (replace "pcre" pcre2)))))
+
+(define-public glib-with-documentation
+  ;; glib's doc must be built in a separate package since it requires gtk-doc,
+  ;; which in turn depends on glib.
+  (package/inherit glib
+    (properties (alist-delete 'hidden? (package-properties glib)))
+    (outputs (cons "doc" (package-outputs glib))) ; 20 MiB of GTK-Doc reference
+    (native-inputs
+     `(("docbook-xml-4.2" ,docbook-xml-4.2)
+       ("docbook-xml-4.5" ,docbook-xml)
+       ("docbook-xsl" ,docbook-xsl)
+       ("gtk-doc" ,gtk-doc)
+       ("libxml2" ,libxml2)
+       ("xsltproc" ,libxslt)
+       ,@(package-native-inputs glib)))
+    (arguments
+     (substitute-keyword-arguments (package-arguments glib)
        ((#:configure-flags flags ''())
         #~(cons "-Dgtk_doc=true"
                 (delete "-Dman=false" #$flags)))
@@ -417,88 +471,6 @@
                   (rename-file
                    (string-append #$output html)
                    (string-append #$output:doc html)))))))))))
-=======
-       ((#:test-options test-options ''())
-        ;; Skip flaky or slow tests.
-        `(cons* "--no-suite=slow" "--no-suite=flaky" ,test-options))
-       ((#:phases phases '%standard-phases)
-        `(modify-phases ,phases
-           (replace 'disable-failing-tests
-             (lambda _
-               (with-directory-excursion "glib/tests"
-                 (substitute* '("unix.c" "utils.c")
-                   (("[ \t]*g_test_add_func.*;") "")))
-               ;; The "glib:gio / file" test fails with the error "No
-               ;; application is registered as handling this file" (see:
-               ;; https://gitlab.gnome.org/GNOME/glib/-/issues/2742).
-               (with-directory-excursion "gio/tests"
-                 (substitute* '("appinfo.c"
-                                "contenttype.c"
-                                "desktop-app-info.c"
-                                "file.c"
-                                "gdbus-address-get-session.c"
-                                "gdbus-peer.c")
-                   (("[ \t]*g_test_add_func.*;") "")))
-
-               ,@(if (target-x86-32?)
-                     ;; Comment out parts of timer.c that fail on i686 due to
-                     ;; excess precision when building with GCC 10:
-                     ;; <https://gitlab.gnome.org/GNOME/glib/-/issues/820>.
-                     '((substitute* "glib/tests/timer.c"
-                         (("^  g_assert_cmpuint \\(micros.*" all)
-                          (string-append "//" all "\n"))
-                         (("^  g_assert_cmpfloat \\(elapsed, ==.*" all)
-                          (string-append "//" all "\n"))))
-                     '())))))))
-    (native-inputs
-     (modify-inputs (package-native-inputs glib)
-       (append desktop-file-utils)))
-    (propagated-inputs
-     (modify-inputs (package-propagated-inputs glib)
-       (replace "pcre" pcre2)))))
-
-(define-public glib-with-documentation
-  ;; glib's doc must be built in a separate package since it requires gtk-doc,
-  ;; which in turn depends on glib.
-  (let ((base glib-next))
-    (package/inherit base
-      (properties (alist-delete 'hidden? (package-properties base)))
-      (outputs (cons "doc" (package-outputs base))) ; 20 MiB of GTK-Doc reference
-      (native-inputs
-       `(("docbook-xml-4.2" ,docbook-xml-4.2)
-         ("docbook-xml-4.5" ,docbook-xml)
-         ("docbook-xsl" ,docbook-xsl)
-         ("gtk-doc" ,gtk-doc)
-         ("libxml2" ,libxml2)
-         ("xsltproc" ,libxslt)
-         ,@(package-native-inputs base)))
-      (arguments
-       (substitute-keyword-arguments (package-arguments base)
-         ((#:configure-flags flags ''())
-          #~(cons "-Dgtk_doc=true"
-                  (delete "-Dman=false" #$flags)))
-         ((#:phases phases)
-          `(modify-phases ,phases
-             (add-after 'unpack 'patch-docbook-xml
-               (lambda* (#:key inputs #:allow-other-keys)
-                 (with-directory-excursion "docs"
-                   (substitute* (find-files "." "\\.xml$")
-                     (("http://www.oasis-open.org/docbook/xml/4\\.5/")
-                      (string-append (assoc-ref inputs "docbook-xml-4.5")
-                                     "/xml/dtd/docbook/"))
-                     (("http://www.oasis-open.org/docbook/xml/4\\.2/")
-                      (string-append (assoc-ref inputs "docbook-xml-4.2")
-                                     "/xml/dtd/docbook/"))))))
-             (add-after 'install 'move-doc
-               (lambda* (#:key outputs #:allow-other-keys)
-                 (let* ((out (assoc-ref outputs "out"))
-                        (doc (assoc-ref outputs "doc"))
-                        (html (string-append "/share/gtk-doc")))
-                   (mkdir-p (string-append doc "/share"))
-                   (rename-file
-                    (string-append out html)
-                    (string-append doc html))))))))))))
->>>>>>> 3d297a00
 
 (define (python-extension-suffix python triplet)
   "Determine the suffix for C extensions for PYTHON when compiled
