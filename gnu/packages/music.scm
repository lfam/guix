--- conflicted
+++ resolved
@@ -2784,19 +2784,7 @@
                                   name "-" version ".tar.bz2"))
               (sha256
                (base32
-<<<<<<< HEAD
-                "026v977kwb0wbmlmf6mnik328plxg8wykfx9ryvqhirac0aq39pk"))
-              (modules '((guix build utils)))
-              (snippet
-               ;; Remove use of __DATE__ and __TIME__ for reproducibility.
-               '(begin
-                  (substitute* "main.c"
-                    (("printf \\(\"            Built : %s\", __DATE__\\);") "")
-                    (("printf \\(\" %s\", __TIME__\\);") ""))
-                  #t))))
-=======
                 "026v977kwb0wbmlmf6mnik328plxg8wykfx9ryvqhirac0aq39pk"))))
->>>>>>> 8c21c64e
     (build-system gnu-build-system)
     (inputs
      `(("alsa-lib" ,alsa-lib)
