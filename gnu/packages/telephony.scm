--- conflicted
+++ resolved
@@ -734,281 +734,6 @@
 Initiation Protocol (SIP) and a multimedia framework.")
     (license license:gpl2+)))
 
-<<<<<<< HEAD
-(define %jami-version "20191101.3.67671e7")
-
-(define* (jami-source #:key without-daemon)
-  (origin
-    (method url-fetch)
-    (uri (string-append "https://dl.jami.net/ring-release/tarballs/ring_"
-                        %jami-version
-                        ".tar.gz"))
-    (modules '((guix build utils)))
-    (snippet
-     (if without-daemon
-       '(begin
-          (delete-file-recursively "daemon/contrib"))
-       #f))
-    (sha256
-     (base32
-      "0kw172w2ccyz438kf5xqw14nhfm4xk6a2libnzib9j2wvhlpf4q0"))))
-
-(define-public pjproject-jami
-  (package
-    (inherit pjproject)
-    (name "pjproject-jami")
-    (native-inputs
-     `(("savoir-faire-linux-patches" ,(jami-source))
-       ,@(package-native-inputs pjproject)))
-    (arguments
-     `(#:tests? #f
-       ;; See ring-project/daemon/contrib/src/pjproject/rules.mak.
-       #:configure-flags
-       (list "--disable-oss"
-             "--disable-sound"
-             "--disable-video"
-             "--enable-ext-sound"
-             "--disable-speex-aec"
-             "--disable-g711-codec"
-             "--disable-l16-codec"
-             "--disable-gsm-codec"
-             "--disable-g722-codec"
-             "--disable-g7221-codec"
-             "--disable-speex-codec"
-             "--disable-ilbc-codec"
-             "--disable-opencore-amr"
-             "--disable-silk"
-             "--disable-sdl"
-             "--disable-ffmpeg"
-             "--disable-v4l2"
-             "--disable-openh264"
-             "--disable-resample"
-             "--disable-libwebrtc"
-             "--with-gnutls"
-             "--with-external-srtp"
-             ;; We need -fPIC or else we get the following error when linking
-             ;; against pjproject-jami:
-             ;;   relocation R_X86_64_32S against `.rodata' can not be used when
-             ;;   making a shared object;
-             "CFLAGS=-fPIC"
-             "CXXFLAGS=-fPIC")
-       #:phases
-       (modify-phases %standard-phases
-         (add-after 'unpack 'make-git-checkout-writable
-           (lambda _
-             (for-each make-file-writable (find-files "."))
-             #t))
-         (add-after 'unpack 'apply-patches
-           (lambda* (#:key inputs #:allow-other-keys)
-             (let ((savoir-faire-linux-patches-directory "Savoir-faire Linux patches")
-                   ;; Comes from
-                   ;; "ring-project/daemon/contrib/src/pjproject/rules.mak".
-                   ;; WARNING: These amount for huge changes in pjproject.
-                   (savoir-faire-linux-patches
-                    '("fix_turn_alloc_failure"
-                      "rfc2466"
-                      "ipv6"
-                      "multiple_listeners"
-                      "pj_ice_sess"
-                      "fix_turn_fallback"
-                      "fix_ioqueue_ipv6_sendto"
-                      "add_dtls_transport"
-                      "rfc6544"
-                      "ice_config"
-                      "sip_config"
-                      "fix_first_packet_turn_tcp"
-                      "fix_ebusy_turn"
-                      "ignore_ipv6_on_transport_check"
-                      "fix_turn_connection_failure"
-                      ;; "uwp_vs" ; for windows
-                      "disable_local_resolution")))
-               (mkdir-p savoir-faire-linux-patches-directory)
-               (invoke "tar" "-xvf" (assoc-ref inputs "savoir-faire-linux-patches")
-                       "-C" savoir-faire-linux-patches-directory
-                       "--strip-components=5"
-                       "ring-project/daemon/contrib/src/pjproject")
-               (for-each
-                (lambda (file)
-                  (invoke "patch" "--force" "-p1" "-i"
-                          (string-append savoir-faire-linux-patches-directory "/"
-                                         file ".patch")))
-                savoir-faire-linux-patches))
-             #t))
-         ;; TODO: We could use substitute-keyword-arguments instead of
-         ;; repeating the phases from pjproject, but somehow it does
-         ;; not work.
-         (add-before 'build 'build-dep
-           (lambda _ (invoke "make" "dep")))
-         (add-before 'patch-source-shebangs 'autoconf
-           (lambda _
-             (invoke "autoconf" "-v" "-f" "-i" "-o"
-                     "aconfigure" "aconfigure.ac")))
-         (add-before 'autoconf 'disable-some-tests
-           ;; Three of the six test programs fail due to missing network
-           ;; access.
-           (lambda _
-             (substitute* "Makefile"
-               (("selftest: pjlib-test pjlib-util-test pjnath-test pjmedia-test pjsip-test pjsua-test")
-                "selftest: pjlib-test pjlib-util-test pjmedia-test"))
-             #t)))))))
-
-(define-public libring
-  (package
-    (name "libring")
-    (version %jami-version)
-    (source (jami-source #:without-daemon #t))
-    (build-system gnu-build-system)
-    (inputs
-     ;; Missing (optional?) dep: libnatpmp.
-     `(("alsa-lib" ,alsa-lib)
-       ("boost" ,boost)
-       ("dbus-c++" ,dbus-c++)
-       ("eudev" ,eudev)
-       ("ffmpeg" ,ffmpeg)
-       ("flac" ,flac)
-       ("gmp" ,gmp)
-       ("gsm" ,gsm)
-       ("jack" ,jack-1)
-       ("jsoncpp" ,jsoncpp)
-       ("libogg" ,libogg)
-       ("libva" ,libva)
-       ("opendht" ,opendht)
-       ("opus" ,opus)
-       ("pcre" ,pcre)
-       ("pulseaudio" ,pulseaudio)
-       ("libsamplerate" ,libsamplerate)
-       ("libsndfile" ,libsndfile)
-       ("speex" ,speex)
-       ("speexdsp" ,speexdsp)
-       ("libupnp" ,libupnp)
-       ("libvorbis" ,libvorbis)
-       ("libx264" ,libx264)
-       ("libvdpau" ,libvdpau)
-       ("yaml-cpp" ,yaml-cpp)
-       ("zlib" ,zlib)
-       ("openssl" ,openssl)
-       ("libsecp256k1" ,libsecp256k1)
-       ("python" ,python)
-       ("python-wrapper" ,python-wrapper)
-       ("restinio" ,restinio)
-       ("libx11" ,libx11)
-       ("asio" ,asio)
-       ;; TODO: Upstream seems to rely on a custom pjproject (a.k.a. pjsip) version.
-       ;; See https://git.jami.net/savoirfairelinux/ring-daemon/issues/24.
-       ("pjproject" ,pjproject-jami)))
-    (native-inputs
-     `(("autoconf" ,autoconf)
-       ("automake" ,automake)
-       ("libtool" ,libtool)
-       ("pkg-config" ,pkg-config)
-       ("which" ,which)
-       ("cppunit" ,cppunit)
-       ("perl" ,perl)))                 ; Needed for documentation.
-    (arguments
-     `(#:tests? #f         ; The tests fail to compile due to missing headers.
-       #:phases
-       (modify-phases %standard-phases
-         (add-after 'unpack 'change-directory
-           (lambda _
-             (chdir "daemon")
-             #t))
-         (add-before 'build 'add-lib-dir
-           (lambda _
-             (mkdir-p "src/lib")
-             #t)))))
-    (synopsis "Distributed multimedia communications platform")
-    (description "Jami (formerly GNU Ring) is a secure and distributed voice,
-video and chat communication platform that requires no centralized server and
-leaves the power of privacy in the hands of the user.  It supports the SIP and
-IAX protocols, as well as decentralized calling using P2P-DHT.
-
-This package provides a library and daemon implementing the Jami core
-functionality.")
-    (home-page "https://jami.net/")
-    (license license:gpl3+)))
-
-(define-public libringclient
-  (package
-    (inherit libring)
-    (name "libringclient")
-    (build-system cmake-build-system)
-    (propagated-inputs
-     `(("libring" ,libring)     ; For 'dring'.
-       ("qtbase" ,qtbase)       ; Qt is included in several installed headers.
-       ("qttools" ,qttools)))
-    (arguments
-     `(#:tests? #f                      ; There is no testsuite.
-       #:configure-flags
-       (list (string-append "-DRING_BUILD_DIR="
-                            (assoc-ref %build-inputs "libring") "/include"))
-       #:phases
-       (modify-phases %standard-phases
-         (add-after 'unpack 'change-directory
-           (lambda _
-             (chdir "lrc")
-             #t))
-         (add-before 'configure 'fix-dbus-interfaces-path
-           (lambda* (#:key inputs #:allow-other-keys)
-             (substitute* "CMakeLists.txt"
-               (("\\$\\{CMAKE_INSTALL_PREFIX\\}(/share/dbus-1/interfaces)" _ dbus-interfaces-path-suffix)
-                (string-append (assoc-ref inputs "libring")
-                               dbus-interfaces-path-suffix))))))))
-    (synopsis "Distributed multimedia communications platform")
-    (description "Jami (formerly GNU Ring) is a secure and distributed voice,
-video and chat communication platform that requires no centralized server and
-leaves the power of privacy in the hands of the user.  It supports the SIP and
-IAX protocols, as well as decentralized calling using P2P-DHT.
-
-This package provides a library common to all Jami clients.")
-    (home-page "https://jami.net")
-    (license license:gpl3+)))
-
-(define-public jami
-  (package
-    (inherit libring)
-    (name "jami")
-    (build-system cmake-build-system)
-    (inputs
-     `(("libringclient" ,libringclient)
-       ("gtk+" ,gtk+)
-       ("qrencode" ,qrencode)
-       ("libnotify" ,libnotify)
-       ("clutter" ,clutter)
-       ("clutter-gtk" ,clutter-gtk)
-       ("libcanberra" ,libcanberra)
-       ("webkitgtk" ,webkitgtk)))
-    (native-inputs
-     `(("pkg-config" ,pkg-config)
-       ("gettext" ,gettext-minimal)
-       ("glib:bin" ,glib "bin")
-       ("doxygen" ,doxygen)))
-    (propagated-inputs
-     `(("libring" ,libring) ; Contains `dring', the daemon, which is automatically by d-bus.
-       ("adwaita-icon-theme" ,adwaita-icon-theme)
-       ("evolution-data-server" ,evolution-data-server)))
-    (arguments
-     `(#:tests? #f                      ; There is no testsuite.
-       #:phases
-       (modify-phases %standard-phases
-         (add-after 'unpack 'change-directory
-           (lambda _
-             (chdir "client-gnome")
-             #t)))))
-    (synopsis "Distributed, privacy-respecting communication program")
-    (description "Jami (formerly GNU Ring) is a secure and distributed voice,
-video and chat communication platform that requires no centralized server and
-leaves the power of privacy in the hands of the user.  It supports the SIP and
-IAX protocols, as well as decentralized calling using P2P-DHT.
-
-This package provides the Jami client for the GNOME desktop.")
-    (home-page "https://jami.net")
-    (license license:gpl3+)))
-
-(define-public jami-client-gnome
-  (deprecated-package "jami-client-gnome" jami))
-
-=======
->>>>>>> afc57916
 (define-public libtgvoip
   (package
     (name "libtgvoip")
