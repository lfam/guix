--- conflicted
+++ resolved
@@ -3161,44 +3161,6 @@
      (list
       #:tests? #false                   ;no test target
       #:phases
-<<<<<<< HEAD
-      #~(modify-phases %standard-phases
-          (add-after 'unpack 'chdir
-            (lambda _ (chdir "lantern")))
-          (add-after 'chdir 'do-not-download-binaries
-            (lambda* (#:key inputs #:allow-other-keys)
-              (substitute* "CMakeLists.txt"
-                (("find_package\\(Torch.*") "set(TORCH_CXX_FLAGS \"-ltorch\")\n")
-                (("retrieve_lib\\(.*") ""))
-              (setenv "LIBRARY_PATH"
-                      (string-append
-                       (search-input-directory
-                        inputs "/lib/python3.10/site-packages/torch/lib")
-                       ":" (or (getenv "LIBRARY_PATH") "")))
-              (setenv "CPLUS_INCLUDE_PATH"
-                      (string-append
-                       (search-input-directory
-                        inputs "lib/python3.10/site-packages/torch/include/torch/csrc/api/include/")
-                       ":"
-                       (search-input-directory
-                        inputs "lib/python3.10/site-packages/torch/include/")
-                       ":"
-                       (or (getenv "CPLUS_INCLUDE_PATH") "")))
-              (setenv "C_INCLUDE_PATH"
-                      (string-append
-                       (search-input-directory
-                        inputs "lib/python3.10/site-packages/torch/include/")
-                       ":"
-                       (or (getenv "C_INCLUDE_PATH") "")))))
-          (replace 'install
-            (lambda _
-              (install-file
-               "../build/liblantern.so"
-               (string-append #$output "/lib"))
-              (copy-recursively
-               "../lantern/include"
-               (string-append #$output "/include")))))))
-=======
       (let ((python-version (version-major+minor (package-version python))))
         #~(modify-phases %standard-phases
             (add-after 'unpack 'chdir
@@ -3240,7 +3202,6 @@
                 (copy-recursively
                  "../lantern/include"
                  (string-append #$output "/include"))))))))
->>>>>>> 3c6e220d
     (inputs (list python-pytorch-for-r-torch))
     (home-page "https://github.com/mlverse/torch/")
     (synopsis "C API to libtorch")
