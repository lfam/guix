--- conflicted
+++ resolved
@@ -1093,7 +1093,6 @@
     ;; mypyc/lib-rt/getargs.c
     (license (list license:expat license:psfl))))
 
-<<<<<<< HEAD
 ;;; This variant exists to break a cycle between python-pylama and python-isort.
 (define-public python-mypy-minimal
   (hidden-package
@@ -1148,7 +1147,7 @@
 convenient wrapper above tools such as Pyflakes, pydocstyle, pycodestyle and
 McCabe, among others.")
     (license license:lgpl3+)))
-=======
+
 (define-public python-eradicate
   (package
     (name "python-eradicate")
@@ -1167,7 +1166,6 @@
 from Python files.  It does this by detecting block comments that contain
 valid Python syntax that are likely to be commented out code.")
     (license license:expat)))
->>>>>>> 63cf277b
 
 (define-public python-robber
   (package
