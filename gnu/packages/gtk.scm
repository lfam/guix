;;; GNU Guix --- Functional package management for GNU
;;; Copyright © 2013 Andreas Enge <andreas@enge.fr>
;;; Copyright © 2013, 2014, 2015, 2016, 2017, 2018, 2019, 2020, 2021 Ludovic Courtès <ludo@gnu.org>
;;; Copyright © 2014, 2015, 2017, 2018, 2019, 2021 Mark H Weaver <mhw@netris.org>
;;; Copyright © 2014 Eric Bavier <bavier@member.fsf.org>
;;; Copyright © 2015 Federico Beffa <beffa@fbengineering.ch>
;;; Copyright © 2015 Paul van der Walt <paul@denknerd.org>
;;; Copyright © 2015 Sou Bunnbu <iyzsong@gmail.com>
;;; Copyright © 2015 Andy Wingo <wingo@igalia.com>
;;; Copyright © 2015 David Hashe <david.hashe@dhashe.com>
;;; Copyright © 2015, 2016, 2017, 2018, 2020, 2021 Ricardo Wurmus <rekado@elephly.net>
;;; Copyright © 2016, 2017, 2020 Efraim Flashner <efraim@flashner.co.il>
;;; Copyright © 2016 Fabian Harfert <fhmgufs@web.de>
;;; Copyright © 2016 Kei Kebreau <kkebreau@posteo.net>
;;; Copyright © 2016 Patrick Hetu <patrick.hetu@auf.org>
;;; Copyright © 2016 Nikita <nikita@n0.is>
;;; Copyright © 2017 Roel Janssen <roel@gnu.org>
;;; Copyright © 2017–2021 Tobias Geerinckx-Rice <me@tobias.gr>
;;; Copyright © 2017, 2019, 2020 Marius Bakke <mbakke@fastmail.com>
;;; Copyright © 2018 Alex Vong <alexvong1995@gmail.com>
;;; Copyright © 2018, 2020 Arun Isaac <arunisaac@systemreboot.net>
;;; Copyright © 2018 Pierre Neidhardt <mail@ambrevar.xyz>
;;; Copyright © 2019 Meiyo Peng <meiyo@riseup.net>
;;; Copyright © 2019 Giacomo Leidi <goodoldpaul@autistici.org>
;;; Copyright © 2020 Brendan Tildesley <mail@brendan.scot>
;;; Copyright © 2020 Guillaume Le Vaillant <glv@posteo.net>
;;; Copyright © 2020, 2021 Maxim Cournoyer <maxim.cournoyer@gmail.com>
;;; Copyright © 2021 Leo Famulari <leo@famulari.name>
;;; Copyright © 2021 Simon Streit <simon@netpanic.org>
;;;
;;; This file is part of GNU Guix.
;;;
;;; GNU Guix is free software; you can redistribute it and/or modify it
;;; under the terms of the GNU General Public License as published by
;;; the Free Software Foundation; either version 3 of the License, or (at
;;; your option) any later version.
;;;
;;; GNU Guix is distributed in the hope that it will be useful, but
;;; WITHOUT ANY WARRANTY; without even the implied warranty of
;;; MERCHANTABILITY or FITNESS FOR A PARTICULAR PURPOSE.  See the
;;; GNU General Public License for more details.
;;;
;;; You should have received a copy of the GNU General Public License
;;; along with GNU Guix.  If not, see <http://www.gnu.org/licenses/>.

(define-module (gnu packages gtk)
  #:use-module ((guix licenses) #:prefix license:)
  #:use-module (guix utils)
  #:use-module (guix packages)
  #:use-module (guix download)
  #:use-module (guix git-download)
  #:use-module ((guix build utils) #:select (alist-replace))
  #:use-module (guix build-system glib-or-gtk)
  #:use-module (guix build-system gnu)
  #:use-module (guix build-system meson)
  #:use-module (guix build-system perl)
  #:use-module (guix build-system python)
  #:use-module (guix build-system waf)
  #:use-module (gnu packages)
  #:use-module (gnu packages algebra)
  #:use-module (gnu packages autotools)
  #:use-module (gnu packages base)
  #:use-module (gnu packages boost)
  #:use-module (gnu packages build-tools)
  #:use-module (gnu packages texinfo)
  #:use-module (gnu packages check)
  #:use-module (gnu packages compression)
  #:use-module (gnu packages docbook)
  #:use-module (gnu packages documentation)
  #:use-module (gnu packages enchant)
  #:use-module (gnu packages fontutils)
  #:use-module (gnu packages freedesktop)
  #:use-module (gnu packages fribidi)
  #:use-module (gnu packages gettext)
  #:use-module (gnu packages ghostscript)
  #:use-module (gnu packages gl)
  #:use-module (gnu packages glib)
  #:use-module (gnu packages gnome)
  #:use-module (gnu packages graphviz)
  #:use-module (gnu packages icu4c)
  #:use-module (gnu packages image)
  #:use-module (gnu packages iso-codes)
  #:use-module (gnu packages libffi)
  #:use-module (gnu packages linux)
  #:use-module (gnu packages m4)
  #:use-module (gnu packages man)
  #:use-module (gnu packages pdf)
  #:use-module (gnu packages perl)
  #:use-module (gnu packages pkg-config)
  #:use-module (gnu packages pretty-print)
  #:use-module (gnu packages profiling)
  #:use-module (gnu packages python)
  #:use-module (gnu packages python-xyz)
  #:use-module (gnu packages guile)
  #:use-module (gnu packages guile-xyz)
  #:use-module (gnu packages cups)
  #:use-module (gnu packages version-control)
  #:use-module (gnu packages web)
  #:use-module (gnu packages xml)
  #:use-module (gnu packages xorg)
  #:use-module (gnu packages xdisorg)
  #:use-module (gnu packages pulseaudio)
  #:use-module (srfi srfi-1)
  #:use-module (srfi srfi-26)
  #:use-module (ice-9 match))

(define-public atk
  (package
    (name "atk")
    (version "2.36.0")
    (source (origin
              (method url-fetch)
              (uri (string-append "mirror://gnome/sources/" name "/"
                                  (version-major+minor version)  "/"
                                  name "-" version ".tar.xz"))
              (sha256
               (base32
                "1217cmmykjgkkim0zr1lv5j13733m4w5vipmy4ivw0ll6rz28xpv"))))
    (build-system meson-build-system)
    (arguments
     `(#:glib-or-gtk? #t))  ; To wrap binaries and/or compile schemas
    (propagated-inputs `(("glib" ,glib))) ; required by atk.pc
    (native-inputs
     `(("gettext" ,gettext-minimal)
       ("glib" ,glib "bin")             ; glib-mkenums, etc.
       ("gobject-introspection" ,gobject-introspection) ; g-ir-compiler, etc.
       ("pkg-config" ,pkg-config)))
    (synopsis "GNOME accessibility toolkit")
    (description
     "ATK provides the set of accessibility interfaces that are implemented
by other toolkits and applications.  Using the ATK interfaces, accessibility
tools have full access to view and control running applications.")
    (license license:lgpl2.1+)
    (home-page "https://wiki.gnome.org/Accessibility")))

(define-public cairo
  (package
<<<<<<< HEAD
    (name "cairo")
    (version "1.16.0")
    (source
     (origin
       (method url-fetch)
       (uri
        (string-append "https://cairographics.org/releases/cairo-"
                       version ".tar.xz"))
       (sha256
        (base32 "0c930mk5xr2bshbdljv005j3j8zr47gqmkry3q6qgvqky6rjjysy"))
       (patches (search-patches
		 "cairo-CVE-2018-19876.patch"
		 "cairo-CVE-2020-35492.patch"))))
    (build-system glib-or-gtk-build-system)
    (outputs '("out" "doc"))
    (arguments
     `(#:tests? #f ; see http://lists.gnu.org/archive/html/bug-guix/2013-06/msg00085.html
       #:configure-flags
       (list
        "--disable-static"
        ;; XXX: To be enabled.
        ;; "--enable-gallium=yes"
        ;; "--enable-gl=yes"
        ;; " --enable-glesv2=yes"
        ;; "--enable-glesv3=yes"
        ;; "--enable-cogl=yes"
        ;; "--enable-directfb=yes"
        ;; "--enable-vg=yes"
        "--enable-tee=yes"
        "--enable-xml=yes"
        (string-append "--with-html-dir="
                       (assoc-ref %outputs "doc")
                       "/share/gtk-doc/html"))))
    (native-inputs
     `(("gobject-introspection" ,gobject-introspection)
       ("pkg-config" ,pkg-config)
       ("python" ,python-wrapper)))
    (inputs
     `(("drm" ,libdrm)
       ("ghostscript" ,ghostscript)
       ("libspectre" ,libspectre)
       ("poppler" ,poppler)))
    (propagated-inputs
     `( ;; ("cogl" ,cogl)
       ;; ("directfb" ,directfb)
       ("fontconfig" ,fontconfig)
       ("fontconfig" ,fontconfig)
       ("freetype" ,freetype)
       ("glib" ,glib)
       ;; ("gtk+" ,gtk+)
       ("libpng" ,libpng)
       ;; ("librsvg" ,librsvg)
       ;; ("opengl" ,mesa)
       ("pixman" ,pixman)
       ("x11" ,libx11)
       ("xcb" ,libxcb)
       ("xext" ,libxext)
       ("xrender" ,libxrender)))
    (synopsis "Multi-platform 2D graphics library")
    (description "Cairo is a 2D graphics library with support for multiple output
devices.  Currently supported output targets include the X Window System (via
both Xlib and XCB), Quartz, Win32, image buffers, PostScript, PDF, and SVG file
output.  Experimental backends include OpenGL, BeOS, OS/2, and DirectFB.")
    (home-page "https://cairographics.org/")
    (license
     ;; This project is dual-licensed.
     (list
      license:lgpl2.1+
      license:mpl1.1))))
=======
   (name "cairo")
   (version "1.16.0")
   (source (origin
            (method url-fetch)
            (uri (string-append "https://cairographics.org/releases/cairo-"
                                version ".tar.xz"))
            (patches (search-patches "cairo-CVE-2018-19876.patch"
                                     "cairo-CVE-2020-35492.patch"))
            (sha256
             (base32
              "0c930mk5xr2bshbdljv005j3j8zr47gqmkry3q6qgvqky6rjjysy"))))
   (build-system gnu-build-system)
   (propagated-inputs
    `(("fontconfig" ,fontconfig)
      ("freetype" ,freetype)
      ("glib" ,glib)
      ("libpng" ,libpng)
      ("libx11" ,libx11)
      ("libxext" ,libxext)
      ("libxrender" ,libxrender)
      ("pixman" ,pixman)))
   (inputs
    `(("ghostscript" ,ghostscript)
      ("libspectre" ,libspectre)
      ("poppler" ,poppler)
      ("xorgproto" ,xorgproto)
      ("zlib" ,zlib)))
   (native-inputs
     `(("pkg-config" ,pkg-config)
      ("python" ,python-wrapper)))
    (arguments
     `(#:tests? #f  ; see http://lists.gnu.org/archive/html/bug-guix/2013-06/msg00085.html
       #:configure-flags '("--enable-tee"      ;needed for GNU Icecat
                           "--enable-xml"      ;for cairo-xml support
                           "--disable-static")))
   (synopsis "2D graphics library")
   (description
    "Cairo is a 2D graphics library with support for multiple output devices.
Currently supported output targets include the X Window System (via both
Xlib and XCB), Quartz, Win32, image buffers, PostScript, PDF, and SVG file
output.  Experimental backends include OpenGL, BeOS, OS/2, and DirectFB.

Cairo is designed to produce consistent output on all output media while
taking advantage of display hardware acceleration when available
eg. through the X Render Extension).

The cairo API provides operations similar to the drawing operators of
PostScript and PDF.  Operations in cairo including stroking and filling cubic
Bézier splines, transforming and compositing translucent images, and
antialiased text rendering.  All drawing operations can be transformed by any
affine transformation (scale, rotation, shear, etc.).")
   (license license:lgpl2.1) ; or Mozilla Public License 1.1
   (home-page "https://cairographics.org/")))
>>>>>>> 069399ee

(define-public cairo-sans-poppler
  ;; Variant used to break the dependency cycle between Poppler and Cairo.
  (package/inherit cairo
    (inputs (alist-delete "poppler" (package-inputs cairo)))
    (properties `((hidden? . #t)))))

(define-public cairo-xcb
  (package/inherit cairo
    (name "cairo-xcb")
    (inputs
     `(("mesa" ,mesa)
       ,@(package-inputs cairo)))
    (arguments
     `(#:tests? #f
       #:configure-flags
       '("--enable-xlib-xcb" "--enable-gl" "--enable-egl")))
    (synopsis "2D graphics library (with X11 support)")))

(define-public harfbuzz
  (package
   (name "harfbuzz")
   (version "2.6.4")
   (source (origin
             (method url-fetch)
             (uri (string-append "https://www.freedesktop.org/software/"
                                 "harfbuzz/release/harfbuzz-"
                                 version ".tar.xz"))
             (sha256
              (base32
               "04iwq13w6zkdhljmsxrzgg4fyh04qnwfn57rgrl9kmijc7cvh4wl"))))
   (build-system gnu-build-system)
   (outputs '("out"
              "bin")) ; 160K, only hb-view depend on cairo
   (inputs
    `(("cairo" ,cairo)))
   (propagated-inputs
    ;; There are all in the Requires or Requires.private field of '.pc'.
    `(("glib" ,glib)
      ("graphite2" ,graphite2)
      ("icu4c" ,icu4c)))
   (native-inputs
    `(("glib:bin" ,glib "bin")          ;for glib-mkenums
      ("gobject-introspection" ,gobject-introspection)
      ("pkg-config" ,pkg-config)
      ("python" ,python-wrapper)
      ("which" ,which)))
   (arguments
    `(#:configure-flags `("--with-graphite2"
                          "--with-gobject"
                          ,(string-append
                            "--bindir=" (assoc-ref %outputs "bin") "/bin"))))
   (synopsis "OpenType text shaping engine")
   (description
    "HarfBuzz is an OpenType text shaping engine.")
   (license (license:x11-style "file://COPYING"
                       "See 'COPYING' in the distribution."))
   (home-page "https://www.freedesktop.org/wiki/Software/HarfBuzz/")))

(define-public libdatrie
  (package
    (name "libdatrie")
    (version "0.2.13")
    (source
     (origin
       (method url-fetch)
       (uri
        (string-append "https://linux.thai.net/pub/ThaiLinux/software/"
                       "libthai/libdatrie-" version ".tar.xz"))
       (sha256
        (base32 "1gplcx9ddglpxmqm10qn38kjmvdh4hnhj14rzgqag095psr1n8qj"))))
    (build-system gnu-build-system)
    (outputs '("out" "doc"))
    (arguments
     `(#:configure-flags
       (list
        (string-append "--with-html-docdir="
                       (assoc-ref %outputs "doc")
                       "/share/doc/datrie/html"))))
    (native-inputs
     `(("doxygen" ,doxygen)
       ("pkg-config" ,pkg-config)))
    (synopsis "Double-Array Trie Library")
    (description "Libdatrie is an implementation of double-array structure for
representing trie.  Trie is a kind of digital search tree.")
    (home-page "https://linux.thai.net/~thep/datrie/datrie.html")
    (license license:lgpl2.1+)))

(define-public libthai
  (package
    (name "libthai")
    (version "0.1.28")
    (source
     (origin
       (method url-fetch)
       (uri
        (string-append "https://linux.thai.net/pub/thailinux/software/"
                       "libthai/libthai-" version ".tar.xz"))
       (sha256
        (base32 "04g93bgxrcnay9fglpq2lj9nr7x1xh06i60m7haip8as9dxs3q7z"))))
    (build-system gnu-build-system)
    (outputs '("out" "doc"))
    (arguments
     `(#:configure-flags
       (list
        (string-append "--with-html-docdir="
                       (assoc-ref %outputs "doc")
                       "/share/doc/libthai/html"))))
    (native-inputs
     `(("doxygen" ,doxygen)
       ("pkg-config" ,pkg-config)))
    (propagated-inputs
     `(("datrie" ,libdatrie)))
    (synopsis "Thai language support library")
    (description "LibThai is a set of Thai language support routines aimed to
ease developers’ tasks to incorporate Thai language support in their
applications.")
    (home-page "https://linux.thai.net/projects/libthai")
    (license license:lgpl2.1+)))

(define-public pango
  (package
    (name "pango")
    (version "1.48.3")
    (source (origin
              (method url-fetch)
              (uri (string-append "mirror://gnome/sources/pango/"
                                  (version-major+minor version) "/"
                                  name "-" version ".tar.xz"))
              (patches (search-patches "pango-skip-libthai-test.patch"))
              (sha256
               (base32
                "0ijbkcs6217ygzphlpi0vajxkccifdbsl0jdjpy8wz11h9f19sin"))))
    (build-system meson-build-system)
    (arguments
     '(#:glib-or-gtk? #t     ; To wrap binaries and/or compile schemas
       #:phases (modify-phases %standard-phases
                  (add-after 'unpack 'disable-cantarell-tests
                    (lambda _
                      (substitute* "tests/meson.build"
                        ;; XXX FIXME: These tests require "font-cantarell", but
                        ;; adding it here would introduce a circular dependency.
                        (("\\[ 'test-layout'.*") "")
                        (("\\[ 'test-itemize'.*") "")
                        (("\\[ 'test-font'.*") "")
                        (("\\[ 'test-harfbuzz'.*") ""))
                      #t)))))
    (propagated-inputs
     ;; These are all in Requires or Requires.private of the '.pc' files.
     `(("cairo" ,cairo)
       ("fontconfig" ,fontconfig)
       ("freetype" ,freetype)
       ("fribidi" ,fribidi)
       ("glib" ,glib)
       ("harfbuzz" ,harfbuzz)
       ("libthai" ,libthai)
       ;; Some packages, such as Openbox, expect Pango to be built with the
       ;; optional libxft support.
       ("libxft" ,libxft)
       ("libxrender" ,libxrender)))
    (inputs
     `(("zlib" ,zlib)))
    (native-inputs
     `(("glib" ,glib "bin")             ; glib-mkenums, etc.
       ("gobject-introspection" ,gobject-introspection) ; g-ir-compiler, etc.
       ("help2man" ,help2man)
       ("perl" ,perl)
       ("pkg-config" ,pkg-config)
       ("python" ,python-wrapper)))
    (synopsis "Text and font handling library")
    (description "Pango is a library for laying out and rendering of text, with
an emphasis on internationalization.  Pango can be used anywhere that text
layout is needed, though most of the work on Pango so far has been done in the
context of the GTK+ widget toolkit.  Pango forms the core of text and font
handling for GTK+-2.x.")
    (home-page "https://pango.gnome.org/")
    (license license:lgpl2.0+)))

(define-public pango-1.42
  (package
   (inherit pango)
   (version "1.42.4")
   (source (origin
             (method url-fetch)
             (uri (string-append "mirror://gnome/sources/pango/"
                                 (version-major+minor version) "/"
                                 "pango-" version ".tar.xz"))
             (sha256
              (base32
               "17bwb7dgbncrfsmchlib03k9n3xaalirb39g3yb43gg8cg6p8aqx"))))
   (build-system gnu-build-system)
   (arguments
    '(#:phases (modify-phases %standard-phases
                 (add-after 'configure 'disable-layout-test
                   (lambda _
                     ;; This test requires that fontconfig uses bitmap fonts
                     ;; such as "gs-fonts"; however providing such a package
                     ;; alone is not enough, as the requirement comes from
                     ;; deeper in the font stack.  Since this version of Pango
                     ;; is only used for librsvg, simply disable the test.
                     (substitute* "tests/Makefile"
                       (("test-layout\\$\\(EXEEXT\\)") ""))
                     #t)))))))

(define-public pangox-compat
  (package
    (name "pangox-compat")
    (version "0.0.2")
    (source (origin
             (method url-fetch)
             (uri (string-append "mirror://gnome/sources/" name "/"
                                 (version-major+minor version)  "/"
                                 name "-" version ".tar.xz"))
             (sha256
              (base32
               "0ip0ziys6mrqqmz4n71ays0kf5cs1xflj1gfpvs4fgy2nsrr482m"))))
    (build-system gnu-build-system)
    (inputs
     `(("glib" ,glib)
       ("pango" ,pango-1.42)))
    (native-inputs
     `(("intltool" ,intltool)
       ("pkg-config" ,pkg-config)))
    (home-page "https://developer.gnome.org/pango")
    (synopsis "Obsolete pango functions")
    (description  "Pangox was a X backend to pango.  It is now obsolete and no
longer provided by recent pango releases.  pangox-compat provides the
functions which were removed.")
    (license license:lgpl2.0+)))

(define-public ganv
  (package
    (name "ganv")
    (version "1.6.0")
    (source (origin
              (method url-fetch)
              (uri (string-append "https://download.drobilla.net/ganv-"
                                  version ".tar.bz2"))
              (sha256
               (base32
                "0pik2d3995z0rjcjhb4hsj5fsph3m8khg6j10k6mx4j2j727aq6l"))))
    (build-system waf-build-system)
    (arguments
     `(#:phases
       (modify-phases %standard-phases
         (add-before 'configure 'set-flags
           (lambda* (#:key outputs #:allow-other-keys)
             ;; Allow 'bin/ganv_bench' to find libganv-1.so.
             (setenv "LDFLAGS"
                     (string-append "-Wl,-rpath="
                                    (assoc-ref outputs "out") "/lib"))
             #t)))
       #:tests? #f)) ; no check target
    (inputs
     `(("gtk" ,gtk+-2)
       ("gtkmm" ,gtkmm-2)))
    (native-inputs
     `(("glib" ,glib "bin")             ; for glib-genmarshal, etc.
       ("pkg-config" ,pkg-config)))
    (home-page "https://drobilla.net/software/ganv/")
    (synopsis "GTK+ widget for interactive graph-like environments")
    (description
     "Ganv is an interactive GTK+ widget for interactive “boxes and lines” or
graph-like environments, e.g. modular synths or finite state machine
diagrams.")
    (license license:gpl3+)))

(define-public gtksourceview-2
  (package
    (name "gtksourceview")
    (version "2.10.5") ; This is the last version which builds against gtk+2
    (source (origin
              (method url-fetch)
              (uri (string-append "mirror://gnome/sources/" name "/"
                                  (version-major+minor version)  "/"
                                  name "-" version ".tar.bz2"))
              (sha256
               (base32
                "07hrabhpl6n8ajz10s0d960jdwndxs87szxyn428mpxi8cvpg1f5"))
              (patches
                (search-patches
                  "gtksourceview-2-add-default-directory.patch"))))
    (build-system gnu-build-system)
    (native-inputs
     `(("intltool" ,intltool)
       ("glib" ,glib "bin")             ; for glib-genmarshal, etc.
       ("pkg-config" ,pkg-config)
       ;; For testing.
       ("xorg-server" ,xorg-server-for-tests)
       ("shared-mime-info" ,shared-mime-info)))
    (propagated-inputs
     ;; As per the pkg-config file.
     `(("gtk" ,gtk+-2)
       ("libxml2" ,libxml2)))
    (arguments
     `(#:phases
       ;; Unfortunately, some of the tests in "make check" are highly dependent
       ;; on the environment therefore, some black magic is required.
       (modify-phases %standard-phases
         (add-before 'check 'start-xserver
           (lambda* (#:key inputs #:allow-other-keys)
             (let ((xorg-server (assoc-ref inputs "xorg-server"))
                   (mime (assoc-ref inputs "shared-mime-info")))

               ;; There must be a running X server and make check doesn't start one.
               ;; Therefore we must do it.
               (system (format #f "~a/bin/Xvfb :1 &" xorg-server))
               (setenv "DISPLAY" ":1")

               ;; The .lang files must be found in $XDG_DATA_HOME/gtksourceview-2.0
               (system "ln -s gtksourceview gtksourceview-2.0")
               (setenv "XDG_DATA_HOME" (getcwd))

               ;; Finally, the mimetypes must be available.
               (setenv "XDG_DATA_DIRS" (string-append mime "/share/")))
             #t)))))
    (synopsis "Widget that extends the standard GTK+ 2.x 'GtkTextView' widget")
    (description
     "GtkSourceView is a portable C library that extends the standard GTK+
framework for multiline text editing with support for configurable syntax
highlighting, unlimited undo/redo, search and replace, a completion framework,
printing and other features typical of a source code editor.")
    (license license:lgpl2.0+)
    (home-page "https://developer.gnome.org/gtksourceview/")))

(define-public gtksourceview
 (package
   (name "gtksourceview")
   (version "4.2.0")
   (source (origin
             (method url-fetch)
             (uri (string-append "mirror://gnome/sources/gtksourceview/"
                                 (version-major+minor version) "/"
                                 "gtksourceview-" version ".tar.xz"))
             (sha256
              (base32
               "0xgnjj7jd56wbl99s76sa1vjq9bkz4mdsxwgwlcphg689liyncf4"))))
   (build-system gnu-build-system)
   (arguments
    '(#:phases
      (modify-phases %standard-phases
        (add-before
         'check 'pre-check
         (lambda* (#:key inputs #:allow-other-keys)
           (let ((xorg-server (assoc-ref inputs "xorg-server")))
             ;; Tests require a running X server.
             (system (format #f "~a/bin/Xvfb :1 &" xorg-server))
             (setenv "DISPLAY" ":1")
             ;; For the missing /etc/machine-id.
             (setenv "DBUS_FATAL_WARNINGS" "0")
             #t))))))
   (native-inputs
    `(("glib:bin" ,glib "bin") ; for glib-genmarshal, etc.
      ("intltool" ,intltool)
      ("itstool" ,itstool)
      ("gobject-introspection" ,gobject-introspection)
      ("pkg-config" ,pkg-config)
      ("vala" ,vala)
      ;; For testing.
      ("xorg-server" ,xorg-server-for-tests)
      ("shared-mime-info" ,shared-mime-info)))
   (propagated-inputs
    ;; gtksourceview-3.0.pc refers to all these.
    `(("glib" ,glib)
      ("gtk+" ,gtk+)
      ("libxml2" ,libxml2)))
   (home-page "https://wiki.gnome.org/Projects/GtkSourceView")
   (synopsis "GNOME source code widget")
   (description "GtkSourceView is a text widget that extends the standard
GTK+ text widget GtkTextView.  It improves GtkTextView by implementing syntax
highlighting and other features typical of a source code editor.")
   (license license:lgpl2.1+)))

(define-public gtksourceview-3
 (package (inherit gtksourceview)
   (name "gtksourceview")
   (version "3.24.10")
   (source (origin
             (method url-fetch)
             (uri (string-append "mirror://gnome/sources/" name "/"
                                 (version-major+minor version) "/"
                                 name "-" version ".tar.xz"))
             (sha256
              (base32
               "16ym7jwiki4s1pilwr4incx0yg7ll94f1cajrnpndkxxs36hcm5b"))))))

(define-public gdk-pixbuf
  (package
<<<<<<< HEAD
    (name "gdk-pixbuf")
    (version "2.42.4")
    (source (origin
              (method url-fetch)
              (uri (string-append "mirror://gnome/sources/" name "/"
                                  (version-major+minor version)  "/"
                                  name "-" version ".tar.xz"))
              (sha256
               (base32
                "0k9f9177qxaryaxprwrhqnv5p2gdq4a8i6y05gm98qa8izc5v77y"))))
    (build-system meson-build-system)
    (arguments
     `(#:meson ,meson-0.55
       #:glib-or-gtk? #t     ; To wrap binaries and/or compile schemas
       #:configure-flags '("-Dinstalled_tests=false" "-Djasper=true")
       #:phases
       (modify-phases %standard-phases
         (add-after 'unpack 'patch-docbook
           (lambda* (#:key inputs #:allow-other-keys)
             (with-directory-excursion "docs"
               (substitute* "meson.build"
                 (("http://docbook.sourceforge.net/release/xsl/current/")
                  (string-append (assoc-ref inputs "docbook-xsl")
                                 "/xml/xsl/docbook-xsl-1.79.2/")))
               (substitute* (find-files "." "\\.xml$")
                 (("http://www.oasis-open.org/docbook/xml/4\\.3/")
                  (string-append (assoc-ref inputs "docbook-xml")
                                 "/xml/dtd/docbook/"))))
             #t))
         (add-before 'configure 'disable-failing-tests
           (lambda _
             (substitute* "tests/meson.build"
               (("\\[ 'pixbuf-fail', \\['conform', 'slow'\\], \\],")
                ""))
             #t))
         ;; The slow tests take longer than the specified timeout.
         ,@(if (any (cute string=? <> (%current-system))
                    '("armhf-linux" "aarch64-linux"))
               '((replace 'check
                   (lambda _
                     (invoke "meson" "test" "--timeout-multiplier" "5"))))
               '()))))
    (propagated-inputs
     `( ;; Required by gdk-pixbuf-2.0.pc
       ("glib" ,glib)
       ;; Required by gdk-pixbuf-xlib-2.0.pc
       ("libx11" ,libx11)
       ;; Used for testing and required at runtime.
       ("shared-mime-info" ,shared-mime-info)))
    (inputs
     `(("jasper" ,jasper)
       ("libjpeg" ,libjpeg-turbo)
       ("libpng"  ,libpng)
       ("libtiff" ,libtiff)))
    (native-inputs
     `(("docbook-xml" ,docbook-xml-4.3)
       ("docbook-xsl" ,docbook-xsl)
       ("gettext" ,gettext-minimal)
       ("glib" ,glib "bin")             ; glib-mkenums, etc.
       ("gobject-introspection" ,gobject-introspection) ; g-ir-compiler, etc.
       ("perl" ,perl)
       ("pkg-config" ,pkg-config)
       ("xsltproc" ,libxslt)))
    (synopsis "Image loading library")
    (description "GdkPixbuf is a library that loads image data in various
formats and stores it as linear buffers in memory.  The buffers can then be
scaled, composited, modified, saved, or rendered.")
    (home-page "https://wiki.gnome.org/Projects/GdkPixbuf")
    (license license:lgpl2.1+)))
=======
   (name "gdk-pixbuf")
   (version "2.40.0")
   (source (origin
            (method url-fetch)
            (uri (string-append "mirror://gnome/sources/" name "/"
                                (version-major+minor version)  "/"
                                name "-" version ".tar.xz"))
            (patches (search-patches "gdk-pixbuf-CVE-2020-29385.patch"))
            (sha256
             (base32
              "1rnlx9yfw970maxi2x6niaxmih5la11q1ilr7gzshz2kk585k0hm"))))
   (build-system meson-build-system)
   (arguments
    `(#:configure-flags '("-Dinstalled_tests=false")
      #:phases
      (modify-phases %standard-phases
        (add-after
         'unpack 'disable-failing-tests
         (lambda _
           (substitute* "tests/meson.build"
             ;; XXX FIXME: This test fails on armhf machines with:
             ;; SKIP Not enough memory to load bitmap image
             ;; ERROR: cve-2015-4491 - too few tests run (expected 4, got 2)
             ((".*'cve-2015-4491'.*") "")
             ;; XXX FIXME: This test fails with:
             ;; ERROR:pixbuf-jpeg.c:74:test_type9_rotation_exif_tag:
             ;; assertion failed (error == NULL): Data differ
             ;; (gdk-pixbuf-error-quark, 0)
             ((".*'pixbuf-jpeg'.*") ""))
           #t))
        ;; The slow tests take longer than the specified timeout.
        ,@(if (any (cute string=? <> (%current-system))
                   '("armhf-linux" "aarch64-linux"))
            '((replace 'check
              (lambda _
                (invoke "meson" "test" "--timeout-multiplier" "5"))))
            '()))))
   (propagated-inputs
    `(;; Required by gdk-pixbuf-2.0.pc
      ("glib" ,glib)
      ("libpng" ,libpng)
      ;; Used for testing and required at runtime.
      ("shared-mime-info" ,shared-mime-info)))
   (inputs
    `(("libjpeg" ,libjpeg-turbo)
      ("libtiff" ,libtiff)
      ("libx11"  ,libx11)))
   (native-inputs
     `(("pkg-config" ,pkg-config)
       ("gettext" ,gettext-minimal)
       ("glib" ,glib "bin")                               ; glib-mkenums, etc.
       ("gobject-introspection" ,gobject-introspection))) ; g-ir-compiler, etc.
   (synopsis "GNOME image loading and manipulation library")
   (description
    "GdkPixbuf is a library for image loading and manipulation developed
in the GNOME project.")
   (license license:lgpl2.0+)
   (home-page "https://developer.gnome.org/gdk-pixbuf/")))
>>>>>>> 069399ee

;; To build gdk-pixbuf with SVG support, we need librsvg, and librsvg depends
;; on gdk-pixbuf, so this new varibale.  Also, librsvg adds 90MiB to the
;; closure size.
(define-public gdk-pixbuf+svg
  (package/inherit gdk-pixbuf
    (name "gdk-pixbuf+svg")
    (inputs
     `(("librsvg" ,librsvg)
       ,@(package-inputs gdk-pixbuf)))
    (arguments
     (substitute-keyword-arguments (package-arguments gdk-pixbuf)
        ((#:phases phases)
          `(modify-phases ,phases
         (add-after 'install 'register-svg-loader
           (lambda* (#:key inputs outputs #:allow-other-keys)
             (let* ((out     (assoc-ref outputs "out"))
                    (librsvg (assoc-ref inputs "librsvg"))
                    (loaders
                     (append
                      (find-files out "^libpixbufloader-.*\\.so$")
                      (find-files librsvg "^libpixbufloader-.*\\.so$")))
                    (gdk-pixbuf-query-loaders
                     (string-append out "/bin/gdk-pixbuf-query-loaders")))
               (apply invoke
                      gdk-pixbuf-query-loaders
                      "--update-cache"
                      loaders))))))))
    (synopsis "Image loading library, with SVG support")))

(define-public at-spi2-core
  (package
    (name "at-spi2-core")
    (version "2.40.0")
    (source (origin
              (method url-fetch)
              (uri (string-append "mirror://gnome/sources/" name "/"
                                  (version-major+minor version)  "/"
                                  name "-" version ".tar.xz"))
              (sha256
               (base32
                "0a9l6cfxynjn6jcp29d72i75xbkrzs1l5kmqcwmfal801b9sg5j1"))))
    (build-system meson-build-system)
    (outputs '("out" "doc"))
    (arguments
     '(#:glib-or-gtk? #t     ; To wrap binaries and/or compile schemas
       #:configure-flags
       (list "-Ddocs=true")
       #:phases
       (modify-phases %standard-phases
         (add-after 'unpack 'set-documentation-path
           (lambda* (#:key outputs #:allow-other-keys)
             ;; Ensure that the cross-references point to the "doc" output.
             (substitute* "doc/libatspi/meson.build"
               (("docpath =.*")
                (string-append "docpath = '" (assoc-ref outputs "doc") "/share/gtk-doc/html'\n")))
             #t))
         (add-before 'install 'prepare-doc-directory
           (lambda* (#:key outputs #:allow-other-keys)
             (mkdir-p (string-append (assoc-ref outputs "doc") "/share"))
             #t))
         (add-after 'unpack 'patch-docbook-sgml
           (lambda* (#:key inputs #:allow-other-keys)
             (let* ((xmldoc (string-append (assoc-ref inputs "docbook-xml")
                                           "/xml/dtd/docbook")))
               (substitute* "doc/libatspi/libatspi-docs.sgml"
                 (("http://.*/docbookx\\.dtd")
                  (string-append xmldoc "/docbookx.dtd")))
               #t)))
         (add-after 'install 'move-documentation
           (lambda* (#:key outputs #:allow-other-keys)
             (let ((out (assoc-ref outputs "out"))
                   (doc (assoc-ref outputs "doc")))
               (copy-recursively
                (string-append out "/share/gtk-doc")
                (string-append doc "/share/gtk-doc"))
               (delete-file-recursively
                (string-append out "/share/gtk-doc")))
             #t))
         (add-after 'install 'check
           (lambda _
             (setenv "HOME" (getenv "TMPDIR")) ; xfconfd requires a writable HOME
             ;; Run test-suite under a dbus session.
             (setenv "XDG_DATA_DIRS" ; for finding org.xfce.Xfconf.service
                     (string-append %output "/share"))
             ;; Don't fail on missing  '/etc/machine-id'.
             (setenv "DBUS_FATAL_WARNINGS" "0") ;
             (invoke "dbus-launch" "ninja" "test")))
         (delete 'check))))
    (propagated-inputs
     ;; atspi-2.pc refers to all these.
     `(("dbus" ,dbus)
       ("glib" ,glib)
       ("libx11" ,libx11)
       ("libxi" ,libxi)
       ("libxtst" ,libxtst)))
    (native-inputs
     `(("docbook-xml" ,docbook-xml-4.3)
       ("gettext" ,gettext-minimal)
       ("glib" ,glib "bin")
       ("gobject-introspection" ,gobject-introspection)
       ("gtk-doc" ,gtk-doc)
       ("pkg-config" ,pkg-config)
       ("python" ,python-wrapper)))
    (synopsis "Assistive Technology Service Provider Interface, core components")
    (description
     "The Assistive Technology Service Provider Interface, core components,
is part of the GNOME accessibility project.")
    (license license:lgpl2.1+)
    (home-page "https://wiki.gnome.org/Accessibility/")))

;;; A minimal variant used to prevent a cycle with Inkscape.
(define at-spi2-core-minimal
  (package
    (inherit at-spi2-core)
    (name "at-spi2-core-minimal")
    (outputs (delete "doc" (package-outputs at-spi2-core)))
    (arguments
     (substitute-keyword-arguments (package-arguments at-spi2-core)
       ((#:configure-flags configure-flags)
        `(delete "-Ddocs=true" ,configure-flags))
       ((#:phases phases)
        `(modify-phases ,phases
           (delete 'set-documentation-path)
           (delete 'prepare-doc-directory)
           (delete 'move-documentation)))))
    (native-inputs
     (alist-delete "gtk-doc" (package-native-inputs at-spi2-core)))))

(define-public at-spi2-atk
  (package
    (name "at-spi2-atk")
    (version "2.38.0")
    (source (origin
              (method url-fetch)
              (uri (string-append "mirror://gnome/sources/" name "/"
                                  (version-major+minor version)  "/"
                                  name "-" version ".tar.xz"))
              (sha256
               (base32
                "0ks6r9sx27l80n3a7yjmkilxv48cqj183wc7cap3caw2myjhi86g"))))
    (build-system meson-build-system)
    (arguments
     `(#:glib-or-gtk? #t     ; To wrap binaries and/or compile schemas
       #:phases
       (modify-phases %standard-phases
         (replace 'check
           ;; Run test-suite under a dbus session.
           (lambda _
             (setenv "DBUS_FATAL_WARNINGS" "0")
             (invoke "dbus-launch" "meson" "test"))))))
    (propagated-inputs
     ;; TODO: Replace by at-spi2-core-minimal in the next staging window, or
     ;; when Inkscape 0.92 is upgraded to 1.0 to avoid a cycle.
     `(("at-spi2-core" ,at-spi2-core))) ; required by atk-bridge-2.0.pc
    (inputs
     `(("atk" ,atk)
       ("glib" ,glib)))
    (native-inputs
     `(("dbus" ,dbus)                ; For tests
       ("gobject-introspection" ,gobject-introspection)
       ("libxml2" ,libxml2)
       ("pkg-config" ,pkg-config)))
    (synopsis "Assistive Technology Service Provider Interface, ATK bindings")
    (description
     "The Assistive Technology Service Provider Interface
is part of the GNOME accessibility project.")
    (license license:lgpl2.1+)
    (home-page "https://wiki.gnome.org/Accessibility/")))

(define-public gtk+-2
  (package
    (name "gtk+")
    (version "2.24.33")
    (source (origin
              (method url-fetch)
              (uri (string-append "mirror://gnome/sources/" name "/"
                                  (version-major+minor version)  "/"
                                  name "-" version ".tar.xz"))
              (sha256
               (base32
                "1nn6kks1zyvb5xikr9y2k7r9bwjy1g4b0m0s66532bclymbwfamc"))
              (patches (search-patches "gtk2-respect-GUIX_GTK2_PATH.patch"
                                       "gtk2-respect-GUIX_GTK2_IM_MODULE_FILE.patch"
                                       "gtk2-theme-paths.patch"))))
    (build-system gnu-build-system)
    (outputs '("out" "bin" "doc"))
    (propagated-inputs
     `(("atk" ,atk)
       ("cairo" ,cairo)
       ;; SVG support is optional and requires librsvg, which pulls in rust.
       ;; Rust is not supported well on every architecture yet.
       ("gdk-pixbuf" ,(if (string-prefix? "x86_64" (or (%current-target-system)
                                                       (%current-system)))
                          gdk-pixbuf+svg
                          gdk-pixbuf))
       ("glib" ,glib)
       ("pango" ,pango)))
    (inputs
     `(("cups" ,cups)
       ("libx11" ,libx11)
       ("libxcomposite" ,libxcomposite)
       ("libxcursor" ,libxcursor)
       ("libxext" ,libxext)
       ("libxdamage" ,libxdamage)
       ("libxi" ,libxi)
       ("libxinerama" ,libxinerama)
       ("libxkbcommon" ,libxkbcommon)
       ("libxrandr" ,libxrandr)
       ("libxrender" ,libxrender)
       ("libxshmfence" ,libxshmfence)))
    (native-inputs
     `(("gettext" ,gettext-minimal)
       ("glib" ,glib "bin")
       ("gobject-introspection" ,gobject-introspection)
       ("intltool" ,intltool)
       ("perl" ,perl)
       ("pkg-config" ,pkg-config)
       ("python-wrapper" ,python-wrapper)
       ("xorg-server" ,xorg-server-for-tests)))
    (arguments
     `(#:parallel-tests? #f
       #:configure-flags
       (list "--with-xinput=yes"
             (string-append "--with-html-dir="
                            (assoc-ref %outputs "doc")
                            "/share/gtk-doc/html"))
       #:phases
       (modify-phases %standard-phases
         (add-after 'unpack 'disable-failing-tests
           (lambda _
             (substitute* "gtk/Makefile.in"
               (("aliasfilescheck\\.sh") ""))
             (substitute* "gtk/tests/recentmanager.c"
               (("g_test_add_func \\(\"/recent-manager.*;") ""))
             (substitute* "gtk/tests/defaultvalue.c"
               (("return g_test_run\\(\\);") ""))
             #t))
         (add-before 'check 'pre-check
           (lambda _
             ;; Tests require a running X server.
             (system "Xvfb :1 +extension GLX &")
             (setenv "DISPLAY" ":1")
             ;; Tests write to $HOME.
             (setenv "HOME" (getcwd))
             ;; Tests look for $XDG_RUNTIME_DIR.
             (setenv "XDG_RUNTIME_DIR" (getcwd))
             ;; For missing '/etc/machine-id'.
             (setenv "DBUS_FATAL_WARNINGS" "0")
             #t))
         (add-after 'install 'remove-cache
           (lambda* (#:key outputs #:allow-other-keys)
	     (for-each
	      delete-file
	      (find-files (assoc-ref outputs "out") "immodules.cache"))
             #t)))))
    (native-search-paths
     (list (search-path-specification
            (variable "GUIX_GTK2_PATH")
            (files '("lib/gtk-2.0")))))
    (search-paths native-search-paths)
    (synopsis "Cross-platform toolkit for creating graphical user interfaces")
    (description
     "GTK+, or the GIMP Toolkit, is a multi-platform toolkit for creating
graphical user interfaces.  Offering a complete set of widgets, GTK+ is
suitable for projects ranging from small one-off tools to complete
application suites.")
    (license license:lgpl2.0+)
    (home-page "https://www.gtk.org/")))

(define-public gtk+
  (package
    (inherit gtk+-2)
    (name "gtk+")
    (version "3.24.27")
    (source
     (origin
       (method url-fetch)
       (uri (string-append "mirror://gnome/sources/" name "/"
                           (version-major+minor version)  "/"
                           name "-" version ".tar.xz"))
       (sha256
        (base32
         "09ksflq5j257bf5zn8q2nnf2flicg9qqgfy7za79z7rkf1shc77p"))
       (patches (search-patches "gtk3-respect-GUIX_GTK3_PATH.patch"
                                "gtk3-respect-GUIX_GTK3_IM_MODULE_FILE.patch"))))
    (propagated-inputs
     `(("atk" ,atk)
       ("at-spi2-atk" ,at-spi2-atk)
       ("cairo" ,cairo)
       ("fribidi" ,fribidi)
       ("fontconfig" ,fontconfig)
       ("freetype" ,freetype)
       ;; SVG support is optional and requires librsvg, which pulls in rust.
       ;; Rust is not supported well on every architecture yet.
       ("gdk-pixbuf" ,(if (string-prefix? "x86_64" (or (%current-target-system)
                                                       (%current-system)))
                          gdk-pixbuf+svg
                          gdk-pixbuf))
       ("glib" ,glib)
       ("libcloudproviders" ,libcloudproviders)
       ("libepoxy" ,libepoxy)
       ("libx11" ,libx11)
       ("libxcomposite" ,libxcomposite)
       ("libxcursor" ,libxcursor)
       ("libxdamage" ,libxdamage)
       ("libxext" ,libxext)
       ("libxfixes" ,libxfixes)
       ("libxi" ,libxi)
       ("libxinerama" ,libxinerama)
       ("libxkbcommon" ,libxkbcommon)
       ("libxrandr" ,libxrandr)
       ("libxrender" ,libxrender)
       ("mesa" ,mesa)
       ("pango" ,pango)
       ("wayland" ,wayland)
       ("wayland-protocols" ,wayland-protocols)))
    (inputs
     `(;; XXX: colord depends on mozjs (through polkit), which fails on
       ;;      on non-intel systems now.
       ("colord" ,colord)
       ("cups" ,cups)
       ("graphene" ,graphene)
       ("harfbuzz" ,harfbuzz)
       ("iso-codes" ,iso-codes)
       ("json-glib" ,json-glib)
       ("libxml2" ,libxml2)
       ("papi" ,papi)
       ;; XXX: rest depends on p11-kit, which fails on mips64el now.
       ("rest" ,rest)))
    (native-inputs
     `(("docbook-xml" ,docbook-xml-4.1.2)
       ("gettext" ,gettext-minimal)
       ("glib" ,glib "bin")
       ("gobject-introspection" ,gobject-introspection)
       ("hicolor-icon-theme" ,hicolor-icon-theme)
       ("intltool" ,intltool)
       ("perl" ,perl)
       ("pkg-config" ,pkg-config)
       ("python-wrapper" ,python-wrapper)
       ("sassc" ,sassc)
       ;; By using a special xorg-server for GTK+'s tests, we reduce the impact
       ;; of updating xorg-server directly on the master branch.
       ("xorg-server" ,xorg-server-for-tests)
       ("xsltproc" ,libxslt)))
    (arguments
     `(#:disallowed-references (,xorg-server-for-tests)
       ;; 47 MiB goes to "out" (24 of which is locale data!), and 26 MiB goes
       ;; to "doc".
       #:configure-flags (list (string-append "--with-html-dir="
                                              (assoc-ref %outputs "doc")
                                              "/share/gtk-doc/html")
                               "--enable-cloudproviders"
                               ;; The header file <gdk/gdkwayland.h> is required
                               ;; by gnome-control-center
                               "--enable-wayland-backend"
                               ;; This is necessary to build both backends.
                               "--enable-x11-backend"
                               ;; This enables the HTML5 websocket backend.
                               "--enable-broadway-backend")
       #:phases
       (modify-phases %standard-phases
         (add-after 'unpack 'disable-failing-tests
           (lambda _
             (substitute* "testsuite/gtk/Makefile.in"
               (("builderparser cellarea check-icon-names check-cursor-names")
                "builderparser cellarea check-cursor-names")
               (("notify no-gtk-init object objects-finalize papersize rbtree")
                "no-gtk-init papersize rbtree")
               (("stylecontext templates textbuffer textiter treemodel treepath")
                "stylecontext textbuffer textiter treemodel treepath"))
             (substitute* "testsuite/a11y/Makefile.in"
               (("accessibility-dump tree-performance text children derive")
                "tree-performance text children derive"))
             (substitute* "testsuite/reftests/Makefile.in"
               (("TEST_PROGS = gtk-reftest")
                "TEST_PROGS = "))
             #t))
         (add-before 'check 'pre-check
           (lambda _
             ;; Tests require a running X server.
             (system "Xvfb :1 +extension GLX &")
             (setenv "DISPLAY" ":1")
             ;; Tests write to $HOME.
             (setenv "HOME" (getcwd))
             ;; Tests look for $XDG_RUNTIME_DIR.
             (setenv "XDG_RUNTIME_DIR" (getcwd))
             ;; For missing '/etc/machine-id'.
             (setenv "DBUS_FATAL_WARNINGS" "0")
             #t))
         (add-after 'install 'move-desktop-files
           ;; Move desktop files into 'bin' to avoid cycle references.
           (lambda* (#:key outputs #:allow-other-keys)
             (let ((out (assoc-ref outputs "out"))
                   (bin (assoc-ref outputs "bin")))
               (mkdir-p (string-append bin "/share"))
               (rename-file (string-append out "/share/applications")
                            (string-append bin "/share/applications"))
               #t))))))
    (native-search-paths
     (list (search-path-specification
            (variable "GUIX_GTK3_PATH")
            (files '("lib/gtk-3.0")))))))

;;;
;;; Guile bindings.
;;;

(define-public guile-cairo
  (package
    (name "guile-cairo")
    (version "1.11.2")
    (source (origin
              (method url-fetch)
              (uri (string-append "mirror://savannah/guile-cairo/guile-cairo-"
                                  version ".tar.gz"))
              (sha256
               (base32
                "0yx0844p61ljd4d3d63qrawiygiw6ks02fwv2cqx7nav5kfd8ck2"))
              (modules '((guix build utils)))
              (snippet
               (begin
                 '(begin
                    ;; Install Scheme files in …/guile/site/X.Y.
                    (substitute* (find-files "." "^Makefile\\.in$")
                      (("^(.*)dir = (.*)/guile/site(.*)" _ name prefix suffix)
                       (string-append name "dir = " prefix
                                      "/guile/site/@GUILE_EFFECTIVE_VERSION@"
                                      suffix)))
                    #t)))))
    (build-system gnu-build-system)
    (arguments
     ;; Uses of 'scm_t_uint8' & co. are deprecated; don't stop the build
     ;; because of them.
     `(#:configure-flags '("--disable-Werror")
       #:make-flags '("GUILE_AUTO_COMPILE=0") ; to prevent guild warnings
       #:modules ((guix build gnu-build-system)
                  (guix build utils)
                  (ice-9 rdelim)
                  (ice-9 popen))
       #:phases
       (modify-phases %standard-phases
         (add-after 'install 'install-go-files
           (lambda* (#:key outputs inputs #:allow-other-keys)
             (let* ((out (assoc-ref outputs "out"))
                    (effective (read-line
                                (open-pipe* OPEN_READ
                                            "guile" "-c"
                                            "(display (effective-version))")))
                    (module-dir (string-append out "/share/guile/site/"
                                               effective))
                    (object-dir (string-append out "/lib/guile/" effective
                                               "/site-ccache"))
                    (prefix     (string-length module-dir)))
               ;; compile to the destination
               (for-each (lambda (file)
                           (let* ((base (string-drop (string-drop-right file 4)
                                                     prefix))
                                  (go   (string-append object-dir base ".go")))
                             (invoke "guild" "compile" "-L" module-dir
                                     file "-o" go)))
                         (find-files module-dir "\\.scm$"))
               #t))))))
    (inputs
     `(("guile-lib" ,guile-lib)
       ("expat" ,expat)
       ("guile" ,guile-3.0)))
    (propagated-inputs
     ;; The .pc file refers to 'cairo'.
     `(("cairo" ,cairo)))
    (native-inputs
     `(("pkg-config" ,pkg-config)))
    (home-page "https://www.nongnu.org/guile-cairo/")
    (synopsis "Cairo bindings for GNU Guile")
    (description
     "Guile-Cairo wraps the Cairo graphics library for Guile Scheme.
Guile-Cairo is complete, wrapping almost all of the Cairo API.  It is API
stable, providing a firm base on which to do graphics work.  Finally, and
importantly, it is pleasant to use.  You get a powerful and well-maintained
graphics library with all of the benefits of Scheme: memory management,
exceptions, macros, and a dynamic programming environment.")
    (license license:lgpl3+)))

(define-public guile2.2-cairo
  (package
    (inherit guile-cairo)
    (name "guile2.2-cairo")
    (inputs
     `(("guile" ,guile-2.2)
       ("guile-lib" ,guile2.2-lib)
       ,@(fold alist-delete (package-inputs guile-cairo)
               '("guile" "guile-lib"))))))

(define-public guile3.0-cairo
  (deprecated-package "guile3.0-cairo" guile-cairo))

(define-public guile-rsvg
  ;; Use a recent snapshot that supports Guile 2.2 and beyond.
  (let ((commit "05c6a2fd67e4fea1a7c3ff776729dc931bae6678")
        (revision "0"))
    (package
      (name "guile-rsvg")
      (version (string-append "2.18.1-" revision "."
                              (string-take commit 7)))
      (source (origin
                (method git-fetch)
                (uri (git-reference
                      (url "https://gitlab.com/wingo/guile-rsvg/")
                      (commit commit)))
                (sha256
                 (base32
                  "0cnbl40df2sbhpc32cma6j6w312rfvcgbxxqaixgf0ymim3fb248"))
                (patches (search-patches "guile-rsvg-pkgconfig.patch"))
                (modules '((guix build utils)))
                (snippet
                 '(begin
                    (substitute* (find-files "." "Makefile\\.am")
                      (("/share/guile/site")
                       "/share/guile/site/@GUILE_EFFECTIVE_VERSION@"))
                    #t))
                (file-name (string-append name "-" version ".tar.gz"))))
      (build-system gnu-build-system)
      (arguments
       `(#:modules ((guix build gnu-build-system)
                    (guix build utils)
                    (ice-9 rdelim)
                    (ice-9 popen))
         #:phases
         (modify-phases %standard-phases
           (replace 'bootstrap
             (lambda _
               (invoke "autoreconf" "-vfi")))
           (add-after 'install 'install-go-files
             (lambda* (#:key outputs inputs #:allow-other-keys)
               (let* ((out (assoc-ref outputs "out"))
                      (effective (read-line
                                  (open-pipe* OPEN_READ
                                              "guile" "-c"
                                              "(display (effective-version))")))
                      (module-dir (string-append out "/share/guile/site/"
                                                 effective))
                      (object-dir (string-append out "/lib/guile/" effective
                                                 "/site-ccache"))
                      (prefix     (string-length module-dir)))
                 ;; compile to the destination
                 (for-each (lambda (file)
                             (let* ((base (string-drop (string-drop-right file 4)
                                                       prefix))
                                    (go   (string-append object-dir base ".go")))
                               (invoke "guild" "compile" "-L" module-dir
                                       file "-o" go)))
                           (find-files module-dir "\\.scm$"))
                 #t))))))
      (native-inputs `(("pkg-config" ,pkg-config)
                       ("autoconf" ,autoconf)
                       ("automake" ,automake)
                       ("libtool" ,libtool)
                       ("texinfo" ,texinfo)))
      (inputs `(("guile" ,guile-3.0)
                ("librsvg" ,librsvg)
                ("guile-lib" ,guile-lib)))        ;for (unit-test)
      (propagated-inputs `(("guile-cairo" ,guile-cairo)))
      (synopsis "Render SVG images using Cairo from Guile")
      (description
       "Guile-RSVG wraps the RSVG library for Guile, allowing you to render SVG
images onto Cairo surfaces.")
      (home-page "https://wingolog.org/projects/guile-rsvg/")
      (license license:lgpl2.1+))))

(define-public guile2.2-rsvg
  (package
    (inherit guile-rsvg)
    (name "guile2.2-rsvg")
    (inputs
     `(("guile" ,guile-2.2)
       ("guile-lib" ,guile2.2-lib)
       ,@(fold alist-delete (package-inputs guile-rsvg)
               '("guile" "guile-lib"))))
    (propagated-inputs `(("guile-cairo" ,guile2.2-cairo)))))

(define-public guile3.0-rsvg
  (deprecated-package "guile3.0-rsvg" guile-rsvg))

(define-public guile-present
  (package
    (name "guile-present")
    (version "0.3.0")
    (source (origin
              (method url-fetch)
              (uri (string-append "http://wingolog.org/pub/guile-present/"
                                  "guile-present-" version ".tar.gz"))
              (sha256
               (base32
                "1qam447m05sxxv6x8dlzg7qnyfc4dh8apjw1idpfhpns671gfr6m"))
              (patches (search-patches "guile-present-coding.patch"))
              (modules '((guix build utils)))
              (snippet
               '(begin
                  ;; Allow builds with Guile 3.0.
                  (substitute* "configure"
                    (("2\\.2 2\\.0")
                     "3.0 2.2 2.0"))

                  ;; Install .go files in the right place.
                  (substitute* "Makefile.in"
                    (("/ccache") "/site-ccache"))
                  #t))))
    (build-system gnu-build-system)
    (arguments
     `(#:phases
       (modify-phases %standard-phases
         (add-after 'install 'post-install
           (lambda* (#:key inputs outputs #:allow-other-keys)
             (let* ((out   (assoc-ref outputs "out"))
                    (bin   (string-append out "/bin"))
                    (guile (assoc-ref inputs "guile"))
                    (version
                     ,(match (assoc "guile" (package-inputs this-package))
                        (("guile" guile)
                         (version-major+minor (package-version guile))))))
               (substitute* (find-files bin ".*")
                 (("guile")
                  (string-append guile "/bin/guile -L "
                                 out "/share/guile/site/" version " -C "
                                 out "/lib/guile/" version "/site-ccache "))))
             #t)))))
    (native-inputs `(("pkg-config" ,pkg-config)))
    (inputs `(("guile" ,guile-3.0)))
    (propagated-inputs
     ;; These are used by the (present …) modules.
     `(("guile-lib" ,guile-lib)
       ("guile-cairo" ,guile-cairo)
       ("guile-rsvg" ,guile-rsvg)))
    (home-page "https://wingolog.org/software/guile-present/")
    (synopsis "Create SVG or PDF presentations in Guile")
    (description
     "Guile-Present defines a declarative vocabulary for presentations,
together with tools to render presentation documents as SVG or PDF.
Guile-Present can be used to make presentations programmatically, but also
includes a tools to generate PDF presentations out of Org mode and Texinfo
documents.")
    (license license:lgpl3+)))

(define-public guile2.2-present
  (package
    (inherit guile-present)
    (name "guile2.2-present")
    (inputs `(("guile" ,guile-2.2)))
    (propagated-inputs
     `(("guile-lib" ,guile2.2-lib)
       ("guile-cairo" ,guile2.2-cairo)
       ("guile-rsvg" ,guile2.2-rsvg)))))

(define-public guile3.0-present
  (deprecated-package "guile3.0-present" guile-present))

(define-public guile-gnome
   (package
    (name "guile-gnome")
    (version "2.16.5")
    (source (origin
              (method url-fetch)
              (uri
               (string-append "mirror://gnu/" name
                              "/guile-gnome-platform/guile-gnome-platform-"
                              version ".tar.gz"))
             (sha256
              (base32
               "1gnf3j96nip5kl99a268i0dy1hj7s1cfs66sps3zwysnkd7qr399"))))
    (build-system gnu-build-system)
    (native-inputs
     `(("pkg-config" ,pkg-config)
       ("atk" ,atk)
       ;;("corba" ,corba) ; not packaged yet
       ("gconf" ,gconf)
       ("gobject-introspection" ,gobject-introspection)
       ;;("gthread" ,gthread) ; not packaged yet
       ("gnome-vfs" ,gnome-vfs)
       ("gdk-pixbuf" ,gdk-pixbuf)
       ("gtk+" ,gtk+-2)
       ("libglade" ,libglade)
       ("libgnome" ,libgnome)
       ("libgnomecanvas" ,libgnomecanvas)
       ("libgnomeui" ,libgnomeui)
       ("pango" ,pango)
       ("libffi" ,libffi)
       ("glib" ,glib)))
    (inputs `(("guile" ,guile-2.2)))
    (propagated-inputs
     `(("guile-cairo" ,guile2.2-cairo)
       ("g-wrap" ,g-wrap)
       ("guile-lib" ,guile2.2-lib)))
    (arguments
      `(#:tests? #f                               ;FIXME
        #:phases (modify-phases %standard-phases
                   (add-before 'configure 'pre-configure
                     (lambda* (#:key outputs #:allow-other-keys)
                       (let ((out (assoc-ref outputs "out")))
                         (substitute* (find-files "." "^Makefile.in$")
                           (("guilesite :=.*guile/site" all)
                            (string-append all "/@GUILE_EFFECTIVE_VERSION@")))
                         #t))))))
    (outputs '("out" "debug"))
    (synopsis "Guile interface for GTK+ programming for GNOME")
    (description
     "Includes guile-clutter, guile-gnome-gstreamer,
guile-gnome-platform (GNOME developer libraries), and guile-gtksourceview.")
    (home-page "https://www.gnu.org/software/guile-gnome/")
    (license license:gpl2+)
    (properties '((upstream-name . "guile-gnome-platform")
                  (ftp-directory . "/gnu/guile-gnome/guile-gnome-platform")))))

;;;
;;; C++ bindings.
;;;

(define-public cairomm
  (package
    (name "cairomm")
    (version "1.16.0")
    (source (origin
              (method url-fetch)
              (uri (string-append "https://www.cairographics.org/releases/"
                                  name "-" version ".tar.xz"))
              (sha256
               (base32
                "1ya4y7qa000cjawqwswbqv26y5icfkmhs5iiiil4dxgrqn91923y"))))
    (build-system meson-build-system)
    (outputs '("out" "doc"))
    (arguments
     `(#:glib-or-gtk? #t     ; To wrap binaries and/or compile schemas
       #:configure-flags
       (list
        "-Dbuild-documentation=true"
        "-Dboost-shared=true")
       #:phases
       (modify-phases %standard-phases
         (add-after 'install 'move-doc
           (lambda* (#:key outputs #:allow-other-keys)
             (let* ((out (assoc-ref outputs "out"))
                    (doc (assoc-ref outputs "doc")))
               (mkdir-p (string-append doc "/share"))
               (rename-file
                (string-append out "/share/doc")
                (string-append doc "/share/doc"))
               #t))))))
    (native-inputs
     `(("boost" ,boost)
       ("dot" ,graphviz)
       ("doxygen" ,doxygen)
       ("mm-common" ,mm-common)
       ("perl" ,perl)
       ("pkg-config" ,pkg-config)
       ("xsltproc" ,libxslt)))
    (propagated-inputs
     `(("libsigc++" ,libsigc++)
       ("freetype" ,freetype)
       ("fontconfig" ,fontconfig)
       ("cairo" ,cairo)))
    (home-page "https://cairographics.org/")
    (synopsis "C++ bindings to the Cairo 2D graphics library")
    (description
     "Cairomm provides a C++ programming interface to the Cairo 2D graphics
library.")
    (license license:lgpl2.0+)))

(define-public cairomm-1.13
  (package
    (inherit cairomm)
    (name "cairomm")
    (version "1.13.1")
    (source
     (origin
       (method url-fetch)
       (uri
        (string-append "https://www.cairographics.org/releases/"
                       name "-" version ".tar.gz"))
       (sha256
        (base32 "1xlfl0fm5mgv53lr8xjv2kqsk3bz67qkk6qzvbrqmbvbvvbqp9wp"))))
    (build-system glib-or-gtk-build-system)
    (arguments
     `(#:phases
       (modify-phases %standard-phases
         (add-after 'install 'move-doc
           (lambda* (#:key outputs #:allow-other-keys)
             (let* ((out (assoc-ref outputs "out"))
                    (doc (assoc-ref outputs "doc")))
               (mkdir-p (string-append doc "/share"))
               (rename-file
                (string-append out "/share/doc")
                (string-append doc "/share/doc"))
               #t))))))
    (propagated-inputs
     `(("libsigc++" ,libsigc++-2)
       ,@(package-propagated-inputs cairomm)))))

(define-public pangomm
  (package
    (name "pangomm")
    (version "2.48.0")
    (source (origin
              (method url-fetch)
              (uri (string-append "mirror://gnome/sources/" name "/"
                                  (version-major+minor version)  "/"
                                  name "-" version ".tar.xz"))
              (sha256
               (base32
                "0y2vyp6azvhrii6rzs89kr08wg8z1p562awyr812131zqdsd83ly"))))
    (build-system meson-build-system)
    (outputs '("out" "doc"))
    (arguments
     `(#:glib-or-gtk? #t     ; To wrap binaries and/or compile schemas
       #:configure-flags
       (list
        "-Dbuild-documentation=true")
       #:phases
       (modify-phases %standard-phases
         (add-after 'install 'move-doc
           (lambda* (#:key outputs #:allow-other-keys)
             (let* ((out (assoc-ref outputs "out"))
                    (doc (assoc-ref outputs "doc")))
               (mkdir-p (string-append doc "/share"))
               (rename-file
                (string-append out "/share/doc")
                (string-append doc "/share/doc"))
               #t))))))
    (native-inputs
     `(("dot" ,graphviz)
       ("doxygen" ,doxygen)
       ("m4" ,m4)
       ("mm-common" ,mm-common)
       ("perl" ,perl)
       ("pkg-config" ,pkg-config)
       ("xsltproc" ,libxslt)))
    (propagated-inputs
     `(("cairo" ,cairo)
       ("cairomm" ,cairomm)
       ("glibmm" ,glibmm)
       ("pango" ,pango)))
    (home-page "https://pango.gnome.org//")
    (synopsis "C++ interface to the Pango text rendering library")
    (description
     "Pangomm provides a C++ programming interface to the Pango text rendering
library.")
    (license license:lgpl2.1+)))

(define-public pangomm-2.42
  (package
    (inherit pangomm)
    (name "pangomm")
    (version "2.42.2")
    (source
     (origin
       (method url-fetch)
       (uri
        (string-append "mirror://gnome/sources/" name "/"
                       (version-major+minor version)  "/"
                       name "-" version ".tar.xz"))
       (sha256
        (base32 "12nhs94rh38glr5hp31d6k9rmhzp6mfifn3pnp67a4mf4hkcj90v"))))
    (propagated-inputs
     `(("cairomm" ,cairomm-1.13)
       ("glibmm" ,glibmm-2.64)
       ("pango" ,pango)))))

(define-public atkmm
  (package
    (name "atkmm")
    (version "2.36.0")
    (source (origin
              (method url-fetch)
              (uri (string-append "mirror://gnome/sources/" name "/"
                                  (version-major+minor version)  "/"
                                  name "-" version ".tar.xz"))
              (sha256
               (base32
                "0wwr0663jrqx2klsasffd9wpk3kqnwisj1y3ahdkjdk5hzrsjgy9"))))
    (build-system meson-build-system)
    (outputs '("out" "doc"))
    (arguments
     `(#:glib-or-gtk? #t     ; To wrap binaries and/or compile schemas
       #:configure-flags
       (list
        "-Dbuild-documentation=true")
       #:phases
       (modify-phases %standard-phases
         (add-after 'install 'move-doc
           (lambda* (#:key outputs #:allow-other-keys)
             (let* ((out (assoc-ref outputs "out"))
                    (doc (assoc-ref outputs "doc")))
               (mkdir-p (string-append doc "/share"))
               (rename-file
                (string-append out "/share/doc")
                (string-append doc "/share/doc"))
               #t))))))
    (native-inputs
     `(("dot" ,graphviz)
       ("doxygen" ,doxygen)
       ("m4" ,m4)
       ("mm-common" ,mm-common)
       ("perl" ,perl)
       ("pkg-config" ,pkg-config)
       ("xsltproc" ,libxslt)))
    (propagated-inputs
     `(("glibmm" ,glibmm) ("atk" ,atk)))
    (synopsis "C++ bindings for ATK")
    (description "ATKmm is the C++ binding for the ATK library.")
    (home-page "https://wiki.gnome.org/Accessibility")
    (license
     (list
      ;; Library
      license:lgpl2.1+
      ;; Tools
      license:gpl2+))))

(define-public atkmm-2.28
  (package
    (inherit atkmm)
    (name "atkmm")
    (version "2.28.1")
    (source
     (origin
       (method url-fetch)
       (uri
        (string-append "mirror://gnome/sources/" name "/"
                       (version-major+minor version)  "/"
                       name "-" version ".tar.xz"))
       (sha256
        (base32 "1b8vycqzr3lfvk2l73f4kk74hj48081zbh9r1r2ilr3h8xh7cs0i"))))
    (propagated-inputs
     `(("glibmm" ,glibmm-2.64)
       ,@(package-propagated-inputs atkmm)))))

(define-public gtkmm
  (package
    (name "gtkmm")
    (version "3.24.4")
    (source
     (origin
       (method url-fetch)
       (uri
        (string-append "mirror://gnome/sources/" name "/"
                       (version-major+minor version)  "/"
                       name "-" version ".tar.xz"))
       (sha256
        (base32 "0hv7pviln4cpjvpz7m7ga5krcsbibqzixdcn0dwzpz0cx71p3swv"))))
    (build-system meson-build-system)
    (outputs '("out" "doc"))
    (arguments
     `(#:configure-flags '("-Dbuild-documentation=true")
       #:phases
       (modify-phases %standard-phases
         (add-before 'check 'pre-check
           (lambda _
             ;; Tests require a running X server.
             (system "Xvfb :1 +extension GLX &")
             (setenv "DISPLAY" ":1")
             ;; For missing '/etc/machine-id'.
             (setenv "DBUS_FATAL_WARNINGS" "0")
             #t))
         (add-after 'install 'move-doc
           (lambda* (#:key outputs #:allow-other-keys)
             (let* ((out (assoc-ref outputs "out"))
                    (doc (assoc-ref outputs "doc")))
               (mkdir-p (string-append doc "/share"))
               (rename-file
                (string-append out "/share/doc")
                (string-append doc "/share/doc"))
               #t))))))
    (native-inputs
     `(("dot" ,graphviz)
       ("doxygen" ,doxygen)
       ("m4" ,m4)
       ("mm-common" ,mm-common)
       ("perl" ,perl)
       ("pkg-config" ,pkg-config)
       ("xsltproc" ,libxslt)
       ("xorg-server" ,xorg-server-for-tests)))
    (propagated-inputs
     `(("atkmm" ,atkmm)
       ("cairomm" ,cairomm)
       ("glibmm" ,glibmm)
       ("gtk+" ,gtk+)
       ("pangomm" ,pangomm)))
    (synopsis "C++ Interfaces for GTK+ and GNOME")
    (description "GTKmm is the official C++ interface for the popular GUI
library GTK+.  Highlights include typesafe callbacks, and a comprehensive set of
widgets that are easily extensible via inheritance.  You can create user
interfaces either in code or with the Glade User Interface designer, using
libglademm.  There's extensive documentation, including API reference and a
tutorial.")
    (home-page "https://gtkmm.org/")
    (license
     (list
      ;; Library
      license:lgpl2.1+
      ;; Tools
      license:gpl2+))))

(define-public gtkmm-2
  (package
    (inherit gtkmm)
    (name "gtkmm")
    (version "2.24.5")
    (source
     (origin
       (method url-fetch)
       (uri
        (string-append "mirror://gnome/sources/" name "/"
                       (version-major+minor version)  "/"
                       name "-" version ".tar.xz"))
       (sha256
        (base32 "0wkbzvsx4kgw16f6xjdc1dz7f77ldngdila4yi5lw2zrgcxsb006"))))
    (build-system gnu-build-system)
    (arguments
     (substitute-keyword-arguments (package-arguments gtkmm)
       ((#:modules modules %gnu-build-system-modules)
        `((srfi srfi-1)
          ,@modules))
       ((#:configure-flags flags)
        `(fold delete
               ,flags
               '("-Dbuild-documentation=true")))))
    (propagated-inputs
     `(("atkmm" ,atkmm-2.28)
       ("cairomm" ,cairomm-1.13)
       ("glibmm" ,glibmm-2.64)
       ("gtk+" ,gtk+-2)
       ("pangomm" ,pangomm-2.42)))))

(define-public gtksourceviewmm
  (package
    (name "gtksourceviewmm")
    (version "3.18.0")
    (source (origin
              (method url-fetch)
              (uri (string-append "mirror://gnome/sources/" name "/"
                                  (version-major+minor version)  "/"
                                  name "-" version ".tar.xz"))
              (sha256
               (base32 "0fgvmhm4h4qmxig87qvangs6ijw53mi40siz7pixlxbrsgiil22i"))))
    (build-system gnu-build-system)
    (native-inputs
     `(("pkg-config" ,pkg-config)))
    (propagated-inputs
     ;; In 'Requires' of gtksourceviewmm-3.0.pc.
     `(("glibmm" ,glibmm)
       ("gtkmm" ,gtkmm)
       ("gtksourceview" ,gtksourceview-3)))
    (synopsis "C++ interface to the GTK+ 'GtkTextView' widget")
    (description
     "gtksourceviewmm is a portable C++ library that extends the standard GTK+
framework for multiline text editing with support for configurable syntax
highlighting, unlimited undo/redo, search and replace, a completion framework,
printing and other features typical of a source code editor.")
    (license license:lgpl2.1+)
    (home-page "https://developer.gnome.org/gtksourceview/")))

;;;
;;; Python bindings.
;;;

(define-public python-pycairo
  (package
    (name "python-pycairo")
    (version "1.19.1")
    (source
     (origin
      (method url-fetch)
      (uri (string-append "https://github.com/pygobject/pycairo/releases/download/v"
                          version "/pycairo-" version ".tar.gz"))
      (sha256
       (base32
        "111fav9m1iagw3nh2ws2vzkjh34r97yl7rdlpvsngsqg521k251c"))))
    (build-system python-build-system)
    (native-inputs
     `(("pkg-config" ,pkg-config)
       ("python-pytest" ,python-pytest)))
    (propagated-inputs                  ;pycairo.pc references cairo
     `(("cairo" ,cairo)))
    (home-page "https://cairographics.org/pycairo/")
    (synopsis "Python bindings for cairo")
    (description
     "Pycairo is a set of Python bindings for the Cairo graphics library.")
    (license license:lgpl3+)
    (properties `((python2-variant . ,(delay python2-pycairo))))))

;; Pycairo no longer supports Python 2 since version 1.19.0, so we stick
;; with this older version here.
(define-public python2-pycairo
  (let ((pycairo (package-with-python2
                  (strip-python2-variant python-pycairo))))
    (package
      (inherit pycairo)
      (version "1.18.2")
      (source (origin
                (method url-fetch)
                (uri (string-append "https://github.com/pygobject/pycairo/releases"
                                    "/download/v" version "/pycairo-" version ".tar.gz"))
                (sha256
                 (base32
                  "0cb5n4r4nl0k1g90b1gz9iyk4lp7hi03db98i1p52a870bym7f6w"))))
      ;; Dual-licensed under LGPL 2.1 or Mozilla Public License 1.1
      (license (list license:lgpl2.1 license:mpl1.1)))))

(define-public python2-pygtk
  (package
    (name "python2-pygtk")
    (version "2.24.0")
    (source
     (origin
      (method url-fetch)
      (uri (string-append "mirror://gnome/sources"
                          "/pygtk/" (version-major+minor version)
                          "/pygtk-" version ".tar.bz2"))
      (sha256
       (base32
        "04k942gn8vl95kwf0qskkv6npclfm31d78ljkrkgyqxxcni1w76d"))))
    (build-system gnu-build-system)
    (outputs '("out"
               "doc"))                            ;13 MiB of gtk-doc HTML
    (native-inputs
     `(("pkg-config" ,pkg-config)))
    (inputs
     `(("python" ,python-2)

       ;; XXX: The package fails to build with the latest Pango (propagated
       ;; from GTK+2), so we provide it with this older version.
       ("pango" ,pango-1.42)

       ("libglade" ,libglade)
       ("glib"   ,glib)))
    (propagated-inputs
     `(("python-pycairo"   ,python2-pycairo)     ;loaded at runtime
       ("python-pygobject" ,python2-pygobject-2) ;referenced in pc file
       ("gtk+"             ,gtk+-2)))
    (arguments
     `(#:tests? #f
       #:phases (modify-phases %standard-phases
                  (add-before 'configure 'set-gtk-doc-directory
                    (lambda* (#:key outputs #:allow-other-keys)
                      ;; Install documentation to "doc".
                      (let ((doc (assoc-ref outputs "doc")))
                        (substitute* "docs/Makefile.in"
                          (("TARGET_DIR = \\$\\(datadir\\)")
                           (string-append "TARGET_DIR = " doc))))))
                  (add-after 'configure 'fix-codegen
                    (lambda* (#:key inputs #:allow-other-keys)
                      (substitute* "pygtk-codegen-2.0"
                        (("^prefix=.*$")
                         (string-append
                          "prefix="
                          (assoc-ref inputs "python-pygobject") "\n")))))
                  (add-after 'install 'install-pth
                    (lambda* (#:key inputs outputs #:allow-other-keys)
                      ;; pygtk's modules are stored in a subdirectory of
                      ;; python's site-packages directory.  Add a .pth file so
                      ;; that python will add that subdirectory to its module
                      ;; search path.
                      (let* ((out    (assoc-ref outputs "out"))
                             (site   (string-append out "/lib/python"
                                                    ,(version-major+minor
                                                      (package-version python-2))
                                                    "/site-packages")))
                        (call-with-output-file (string-append site "/pygtk.pth")
                          (lambda (port)
                            (format port "gtk-2.0~%")))))))))
    (home-page "http://www.pygtk.org/")
    (synopsis "Python bindings for GTK+")
    (description
     "PyGTK allows you to write full featured GTK programs in Python.  It is
targeted at GTK 2.x, and can be used in conjunction with gnome-python to
write GNOME applications.")
    (license license:lgpl2.1+)))

(define-public perl-cairo
  (package
    (name "perl-cairo")
    (version "1.108")
    (source (origin
              (method url-fetch)
              (uri (string-append
                    "mirror://cpan/authors/id/X/XA/XAOC/Cairo-"
                    version ".tar.gz"))
              (sha256
               (base32
                "1nh5iya63q6j2w0cdi24x2ygpi8k8wwccnbh8cisnx8nqmywnhk0"))))
    (build-system perl-build-system)
    (native-inputs
     `(("perl-extutils-depends" ,perl-extutils-depends)
       ("perl-extutils-pkgconfig" ,perl-extutils-pkgconfig)))
    (inputs
     `(("cairo" ,cairo)))
    (home-page "https://metacpan.org/release/Cairo")
    (synopsis "Perl interface to the cairo 2d vector graphics library")
    (description "Cairo provides Perl bindings for the vector graphics library
cairo.  It supports multiple output targets, including PNG, PDF and SVG.  Cairo
produces identical output on all those targets.")
    (license license:lgpl2.1+)))

(define-public perl-gtk2
  (package
    (name "perl-gtk2")
    (version "1.24993")
    (source (origin
              (method url-fetch)
              (uri (string-append "mirror://cpan/authors/id/X/XA/XAOC/Gtk2-"
                                  version ".tar.gz"))
              (sha256
               (base32
                "0ry9jfvfgdwzalxcvwsgr7plhk3agx7p40l0fqdf3vrf7ds47i29"))))
    (build-system perl-build-system)
    (native-inputs
     `(("perl-extutils-depends" ,perl-extutils-depends)
       ("perl-extutils-pkgconfig" ,perl-extutils-pkgconfig)))
    (inputs
     `(("gtk+" ,gtk+-2)))
    (propagated-inputs
     `(("perl-pango" ,perl-pango)))
    (arguments
     `(#:phases
       (modify-phases %standard-phases
         (add-before 'build 'remove-broken-test
           ;; See https://gitlab.gnome.org/GNOME/perl-gtk2/issues/3.
           (lambda _
             (substitute* "t/GdkPixbuf.t"
               (("tests => 112") "tests => 111")
               (("ok \\(defined \\$pixbuf, \"Don't crash on partial pixmap data\"\\);")
                "# ok (defined $pixbuf, \"Don't crash on partial pixmap data\");")))))))
    (home-page "https://metacpan.org/release/Gtk2")
    (synopsis "Perl interface to the 2.x series of the Gimp Toolkit library")
    (description "Perl bindings to the 2.x series of the Gtk+ widget set.
This module allows you to write graphical user interfaces in a Perlish and
object-oriented way, freeing you from the casting and memory management in C,
yet remaining very close in spirit to original API.")
    (license license:lgpl2.1+)))

(define-public perl-pango
  (package
    (name "perl-pango")
    (version "1.227")
    (source (origin
              (method url-fetch)
              (uri (string-append "mirror://cpan/authors/id/X/XA/XAOC/Pango-"
                                  version ".tar.gz"))
              (sha256
               (base32
                "0wdcidnfnb6nm79fzfs39ivawj3x8m98a147fmcxgv1zvwia9c1l"))))
    (build-system perl-build-system)
    (native-inputs
     `(("perl-extutils-depends" ,perl-extutils-depends)
       ("perl-extutils-pkgconfig" ,perl-extutils-pkgconfig)))
    (inputs
     `(("pango" ,pango)))
    (propagated-inputs
     `(("perl-cairo" ,perl-cairo)
       ("perl-glib" ,perl-glib)))
    (home-page "https://metacpan.org/release/Pango")
    (synopsis "Layout and render international text")
    (description "Pango is a library for laying out and rendering text, with an
emphasis on internationalization.  Pango can be used anywhere that text layout
is needed, but using Pango in conjunction with Cairo and/or Gtk2 provides a
complete solution with high quality text handling and graphics rendering.

Dynamically loaded modules handle text layout for particular combinations of
script and font backend.  Pango provides a wide selection of modules, including
modules for Hebrew, Arabic, Hangul, Thai, and a number of Indic scripts.
Virtually all of the world's major scripts are supported.

In addition to the low level layout rendering routines, Pango includes
@code{Pango::Layout}, a high level driver for laying out entire blocks of text,
and routines to assist in editing internationalized text.")
    (license license:lgpl2.1+)))

(define-public girara
  (package
    (name "girara")
    (version "0.3.4")
    (source
     (origin
       (method git-fetch)
       (uri (git-reference
             (url "https://git.pwmt.org/pwmt/girara")
             (commit version)))
       (file-name (git-file-name name version))
       (sha256
        (base32 "08rpw9hkaprm4r853xy1d35i2af1pji8c3mzzl01mmwmyr9p0x8k"))))
    (native-inputs `(("pkg-config" ,pkg-config)
                     ("check" ,check-0.14)
                     ("gettext" ,gettext-minimal)
                     ("glib:bin" ,glib "bin")
                     ("xorg-server" ,xorg-server-for-tests)))
    ;; Listed in 'Requires.private' of 'girara.pc'.
    (propagated-inputs `(("gtk+" ,gtk+)))
    (arguments
     `(#:phases (modify-phases %standard-phases
                  (add-before 'check 'start-xserver
                    ;; Tests require a running X server.
                    (lambda* (#:key inputs #:allow-other-keys)
                      (let ((xorg-server (assoc-ref inputs "xorg-server"))
                            (display ":1"))
                        (setenv "DISPLAY" display)

                        ;; On busy machines, tests may take longer than
                        ;; the default of four seconds.
                        (setenv "CK_DEFAULT_TIMEOUT" "20")

                        ;; Don't fail due to missing '/etc/machine-id'.
                        (setenv "DBUS_FATAL_WARNINGS" "0")
                        (zero? (system (string-append xorg-server "/bin/Xvfb "
                                                      display " &")))))))))
    (build-system meson-build-system)
    (home-page "https://pwmt.org/projects/girara/")
    (synopsis "Library for minimalistic gtk+3 user interfaces")
    (description "Girara is a library that implements a user interface that
focuses on simplicity and minimalism.  Currently based on GTK+, a
cross-platform widget toolkit, it provides an interface that focuses on three
main components: a so-called view widget that represents the actual
application, an input bar that is used to execute commands of the
application and the status bar which provides the user with current
information.")
    (license license:zlib)))

(define-public gtk-doc
  (package
    (name "gtk-doc")
    (version "1.32")
    (source (origin
              (method url-fetch)
              (uri (string-append "mirror://gnome/sources/" name "/"
                                  (version-major+minor version) "/"
                                  name "-" version ".tar.xz"))
              (sha256
               (base32
                "0z4h1dggpimygdp719l457jvqilps4qcfpk31jmj3jqpzcsg03ny"))))
    (build-system glib-or-gtk-build-system)
    (outputs '("out" "help"))
    (arguments
     `(#:parallel-tests? #f
       #:phases
       (modify-phases %standard-phases
         (add-after 'unpack 'patch-gtk-doc-scan
           (lambda* (#:key inputs #:allow-other-keys)
             (substitute* "gtk-doc.xsl"
               (("http://docbook.sourceforge.net/release/xsl/current/html/chunk.xsl")
                (string-append (assoc-ref inputs "docbook-xsl")
                               "/xml/xsl/docbook-xsl-"
                               ,(package-version docbook-xsl)
                               "/html/chunk.xsl"))
               (("http://docbook.sourceforge.net/release/xsl/current/common/en.xml")
                (string-append (assoc-ref inputs "docbook-xsl")
                               "/xml/xsl/docbook-xsl-"
                               ,(package-version docbook-xsl)
                               "/common/en.xml")))
             #t))
         (add-after 'unpack 'disable-failing-tests
           (lambda _
             (substitute* "tests/Makefile.in"
               (("annotations.sh bugs.sh empty.sh fail.sh gobject.sh program.sh")
                ""))
             #t))
         (add-before 'configure 'fix-docbook
           (lambda* (#:key inputs #:allow-other-keys)
             (substitute* "configure"
               ;; The configure check is overzealous about making sure that
               ;; things are in place -- it uses the xmlcatalog tool to make
               ;; sure that docbook-xsl is available, but this tool can only
               ;; look in one catalog file, unlike the $XML_CATALOG_FILES
               ;; variable that Guix defines.  Fool the test by using the
               ;; docbook-xsl catalog explicitly and get on with life.
               (("\"\\$XML_CATALOG_FILE\" \
\"http://docbook.sourceforge.net/release/xsl/")
                (string-append (car (find-files (assoc-ref inputs "docbook-xsl")
                                                "^catalog.xml$"))
                               " \"http://docbook.sourceforge.net/release/xsl/")))
             #t))
         (add-before 'build 'set-HOME
           (lambda _
             ;; FIXME: dblatex with texlive-union does not find the built
             ;; metafonts, so it tries to generate them in HOME.
             (setenv "HOME" "/tmp")
             #t))
         (add-after 'install 'wrap-executables
           (lambda* (#:key outputs #:allow-other-keys)
             (let ((out (assoc-ref outputs "out")))
               (for-each (lambda (prog)
                           (wrap-program prog
                             `("GUIX_PYTHONPATH" ":" prefix (,(getenv "GUIX_PYTHONPATH")))))
                         (find-files (string-append out "/bin")))
               #t))))
       #:configure-flags
       (list (string-append "--with-xml-catalog="
                            (assoc-ref %build-inputs "docbook-xml")
                            "/xml/dtd/docbook/catalog.xml")
             (string-append "--with-help-dir="
                            (assoc-ref %outputs "help")
                            "/share/help"))))
    (native-inputs
     `(("gettext" ,gettext-minimal)
       ("glib:bin" ,glib "bin")
       ("gobject-introspection" ,gobject-introspection)
       ("itstool" ,itstool)
       ("perl" ,perl)
       ("pkg-config" ,pkg-config)
       ("python-wrapper" ,python-wrapper)))
    (inputs
     `(("bc" ,bc)
       ("dblatex" ,dblatex)
       ("docbook-xml" ,docbook-xml-4.3)
       ("docbook-xsl" ,docbook-xsl)
       ("glib" ,glib)
       ("libxml2" ,libxml2)
       ("libxslt" ,libxslt)
       ("python" ,python)
       ("python-anytree" ,python-anytree)
       ("python-lxml" ,python-lxml)
       ("python-parameterized" ,python-parameterized)
       ("python-pygments" ,python-pygments)
       ("python-unittest2" ,python-unittest2)
       ("source-highlight" ,source-highlight)
       ("yelp-tools" ,yelp-tools)))
    (home-page "https://wiki.gnome.org/DocumentationProject/GtkDoc")
    (synopsis "GTK+ DocBook Documentation Generator")
    (description "GtkDoc is a tool used to extract API documentation from C-code
like Doxygen, but handles documentation of GObject (including signals and
properties) that makes it very suitable for GTK+ apps and libraries.  It uses
docbook for intermediate files and can produce html by default and pdf/man-pages
with some extra work.")
    (license
     (list
      ;; Docs.
      license:fdl1.1+
      ;; Others.
      license:gpl2+))))

;; This is a variant of the 'gtk-doc' package that is not updated often.  It
;; is intended to be used as a native-input at build-time only.  This allows
;; the main 'gtk-doc', 'dblatex' and 'imagemagick' packages to be freely
;; updated on the 'master' branch without triggering an excessive number of
;; rebuilds.
(define-public gtk-doc/stable
  (hidden-package
   (package/inherit gtk-doc
     (inputs (alist-replace "dblatex" `(,dblatex/stable)
                            (package-inputs gtk-doc))))))

(define-public gtk-engines
  (package
    (name "gtk-engines")
    (version "2.20.2")
    (source (origin
              (method url-fetch)
              (uri (string-append "mirror://gnome/sources/" name "/"
                                  (version-major+minor version) "/"
                                  name "-" version ".tar.bz2"))
              (sha256
               (base32
                "1db65pb0j0mijmswrvpgkdabilqd23x22d95hp5kwxvcramq1dhm"))))
    (build-system gnu-build-system)
    (arguments
     `(#:configure-flags
       `("--enable-animation")))
    (native-inputs
     `(("pkg-config" ,pkg-config)
       ("intltool" ,intltool)))
    (inputs
     ;; Don't propagate GTK+ to reduce "profile pollution".
     `(("gtk+" ,gtk+-2))) ; required by gtk-engines-2.pc
    (home-page "https://live.gnome.org/GnomeArt")
    (synopsis "Theming engines for GTK+ 2.x")
    (description
     "This package contains the standard GTK+ 2.x theming engines including
Clearlooks, Crux, High Contrast, Industrial, LighthouseBlue, Metal, Mist,
Redmond95 and ThinIce.")
    (license (list license:gpl2+ license:lgpl2.1+))))

(define-public murrine
  (package
    (name "murrine")
    (version "0.98.2")
    (source (origin
              (method url-fetch)
              (uri (string-append "mirror://gnome/sources/" name "/"
                                  (version-major+minor version) "/"
                                  name "-" version ".tar.xz"))
              (sha256
               (base32
                "129cs5bqw23i76h3nmc29c9mqkm9460iwc8vkl7hs4xr07h8mip9"))))
    (build-system gnu-build-system)
    (arguments
     `(#:configure-flags
       `("--enable-animation"
         "--enable-animationrtl")))
    (native-inputs
     `(("pkg-config" ,pkg-config)
       ("intltool" ,intltool)))
    (propagated-inputs
     `(("gtk+" ,gtk+-2)))
    (home-page "https://live.gnome.org/GnomeArt")
    (synopsis "Cairo-based theming engine for GTK+ 2.x")
    (description
     "Murrine is a cairo-based GTK+ theming engine.  It is named after the
glass artworks done by Venicians glass blowers.")
    (license license:gpl2+)))

(define-public gtkspell3
  (package
    (name "gtkspell3")
    (version "3.0.10")
    (source (origin
              (method url-fetch)
              (uri (string-append "mirror://sourceforge/gtkspell/"
                                  version "/" name "-" version ".tar.xz"))
              (sha256
               (base32
                "0cjp6xdcnzh6kka42w9g0w2ihqjlq8yl8hjm9wsfnixk6qwgch5h"))))
    (build-system gnu-build-system)
    (native-inputs
     `(("intltool" ,intltool)
       ("pkg-config" ,pkg-config)
       ("vala" ,vala)))
    (inputs
     `(("gobject-introspection" ,gobject-introspection)
       ("gtk+" ,gtk+)
       ("pango" ,pango)))
    (propagated-inputs
     `(("enchant" ,enchant)))           ; gtkspell3-3.0.pc refers to it
    (home-page "http://gtkspell.sourceforge.net")
    (synopsis "Spell-checking addon for GTK's TextView widget")
    (description
     "GtkSpell provides word-processor-style highlighting and replacement of
misspelled words in a GtkTextView widget.")
    (license license:gpl2+)))

(define-public clipit
  (package
    (name "clipit")
    (version "1.4.4")
    (source
     (origin
       (method git-fetch)
       (uri (git-reference
             (url "https://github.com/CristianHenzel/ClipIt")
             (commit (string-append "v" version))))
       (file-name (git-file-name name version))
       (sha256
        (base32 "05xi29v2y0rvb33fmvrz7r9j4l858qj7ngwd7dp4pzpkkaybjln0"))))
    (build-system gnu-build-system)
    (native-inputs
     `(("autoconf" ,autoconf)
       ("automake" ,automake)
       ("intltool" ,intltool)
       ("pkg-config" ,pkg-config)))
    (inputs
     `(("gtk+" ,gtk+-2)))
    (home-page "https://github.com/CristianHenzel/ClipIt")
    (synopsis "Lightweight GTK+ clipboard manager")
    (description
     "ClipIt is a clipboard manager with features such as a history, search
thereof, global hotkeys and clipboard item actions.  It was forked from
Parcellite and adds bugfixes and features.")
    (license license:gpl2+)))

(define-public graphene
  (package
    (name "graphene")
    (version "1.10.0")
    (source
     (origin
       (method git-fetch)
       (uri
        (git-reference
         (url "https://github.com/ebassi/graphene.git")
         (commit version)))
       (file-name (git-file-name name version))
       (sha256
        (base32 "14a0j1rvjlc7yhfdmhmckdmkzy4ch61qbzywdlw1xv58h23wx29p"))))
    (build-system meson-build-system)
    (arguments
     `(#:glib-or-gtk? #t     ; To wrap binaries and/or compile schemas
       #:configure-flags
       (list
        "-Dinstalled_tests=false")))
    (native-inputs
     `(("git" ,git-minimal)
       ("gobject-introspection" ,gobject-introspection)
       ("mutest" ,mutest)
       ("pkg-config" ,pkg-config)))
    (inputs
     `(("glib" ,glib)
       ("python" ,python)))
    (synopsis "Thin layer of graphic data types")
    (description "Graphene provides graphic types and their relative API; it
does not deal with windowing system surfaces, drawing, scene graphs, or input.")
    (home-page "https://ebassi.github.io/graphene/")
    (license license:expat)))

(define-public spread-sheet-widget
  (package
    (name "spread-sheet-widget")
    (version "0.7")
    (source
     (origin
       (method url-fetch)
       (uri (string-append "https://alpha.gnu.org/gnu/ssw/"
                           "spread-sheet-widget-" version ".tar.gz"))
       (sha256
        (base32 "09rzgp7gabnzab460x874a1ibgyjiibpwzsz5srn9zs6jv2jdxjb"))))
    (build-system gnu-build-system)
    (native-inputs
     `(("glib" ,glib "bin")             ; for glib-genmarshal, etc.
       ("pkg-config" ,pkg-config)))
    ;; In 'Requires' of spread-sheet-widget.pc.
    (propagated-inputs
     `(("glib" ,glib)
       ("gtk+" ,gtk+)))
    (home-page "https://www.gnu.org/software/ssw/")
    (synopsis "Gtk+ widget for dealing with 2-D tabular data")
    (description
     "GNU Spread Sheet Widget is a library for Gtk+ which provides a widget for
viewing and manipulating 2 dimensional tabular data in a manner similar to many
popular spread sheet programs.")
    (license license:gpl3+)))

(define-public volumeicon
  (package
    (name "volumeicon")
    (version "0.5.1")
    (source
     (origin
       (method url-fetch)
       (uri (string-append "http://nullwise.com/files/volumeicon/volumeicon-"
                           version ".tar.gz"))
       (sha256
        (base32 "182xl2w8syv6ky2h2bc9imc6ap8pzh0p7rp63hh8nw0xm38c3f14"))))
    (build-system gnu-build-system)
    (arguments
     `(#:configure-flags
       (list "--enable-notify")))       ; optional libnotify support
    (native-inputs
     `(("intltool" ,intltool)
       ("pkg-config" ,pkg-config)))
    (inputs
     `(("alsa-lib" ,alsa-lib)
       ("gtk+" ,gtk+)
       ("libnotify" ,libnotify)))
    (home-page "http://nullwise.com/volumeicon.html")
    (synopsis "System tray volume applet")
    (description
     "Volume Icon is a volume indicator and control applet for @acronym{the
Advanced Linux Sound Architecture, ALSA}.  It sits in the system tray,
independent of your desktop environment, and supports global key bindings.")
    (license (list license:expat        ; src/{bind.c,keybinder.h}
                   license:isc          ; src/alsa_volume_mapping.c
                   license:gpl3))))     ; the rest & combined work

(define-public yad
  (package
    (name "yad")
    (version "5.0")
    (source
     (origin
       (method git-fetch)
       (uri (git-reference
             (url "https://github.com/v1cont/yad")
             (commit (string-append "v" version))))
       (file-name (git-file-name name version))
       (sha256
        (base32 "07rd61hvilsxxrj7lf8c9k0a8glj07s48m7ya8d45030r90g3lvc"))))
    (build-system glib-or-gtk-build-system)
    (arguments
     `(#:configure-flags
       ;; Passing --enable-foo will silently disable foo if prerequisite
       ;; inputs are missing, not abort the build as one might expect.
       ;; ‘--enable-html’ adds a huge webkitgtk dependency.  It was never
       ;; present in the past and nobody complained.
       '("--enable-icon-browser"
         "--enable-spell")              ; gspell checking support
       #:phases
       (modify-phases %standard-phases
         (add-after 'bootstrap 'intltoolize
           (lambda _
             (invoke "intltoolize" "--force" "--automake"))))))
    (inputs
     `(("gspell" ,gspell)
       ("gtk+" ,gtk+)))
    (native-inputs
     `(("autoconf" ,autoconf)
       ("automake" ,automake)
       ("intltool" ,intltool)
       ("pkg-config" ,pkg-config)))
    (home-page "https://sourceforge.net/projects/yad-dialog/")
    (synopsis "GTK+ dialog boxes for shell scripts")
    (description
     "This program allows you to display GTK+ dialog boxes from command line or
shell scripts.  Example of how to use @code{yad} can be consulted at
@url{https://sourceforge.net/p/yad-dialog/wiki/browse_pages/}.")
    (license license:gpl3+)))

(define-public dragon-drop
  (package
   (name "dragon-drop")
   (version "1.1.1")
   (source (origin
             (method git-fetch)
             (uri
              (git-reference
               (url "https://github.com/mwh/dragon")
               (commit (string-append "v" version))))
             (file-name (git-file-name name version))
             (sha256
              (base32
               "0fgzz39007fdjwq72scp0qygp2v3zc5f1xkm0sxaa8zxm25g1bra"))))
   (build-system gnu-build-system)
   (inputs `(("gtk+" ,gtk+)))
   (native-inputs `(("pkg-config" ,pkg-config)))
   (arguments
    `(#:tests? #f                       ; no check
      #:make-flags
      (list (string-append "CC=" ,(cc-for-target))
            ;; makefile uses PREFIX for the binary location
            (string-append "PREFIX=" (assoc-ref %outputs "out")
                           "/bin"))
      #:phases
      (modify-phases %standard-phases
        (delete 'configure))))                    ; no configure script
   (synopsis "Drag and drop source/target for X")
   (description
    "Dragon is a lightweight drag-and-drop source for X where you can run:

@example
dragon file.tar.gz
@end example

to get a window with just that file in it, ready to be dragged where you need it.
What if you need to drag into something? Using:

@example
dragon --target
@end example

you get a window you can drag files and text into.  Dropped items are
printed to standard output.")
   (home-page "https://github.com/mwh/dragon")
   (license license:gpl3+)))

(define-public libdbusmenu
  (package
    (name "libdbusmenu")
    (version "16.04.0")
    (source
     (origin
       (method url-fetch)
       (uri (string-append "https://launchpad.net/libdbusmenu/"
                           (version-major+minor version) "/" version
                           "/+download/libdbusmenu-" version ".tar.gz"))
       (sha256
        (base32 "12l7z8dhl917iy9h02sxmpclnhkdjryn08r8i4sr8l3lrlm4mk5r"))))
    (build-system gnu-build-system)
    (arguments
     `(#:configure-flags
       '("--sysconfdir=/etc"
         "--localstatedir=/var"
         ;; The shebang of the generated test files should be patched before
         ;; enabling tests.
         "--disable-tests")
       #:make-flags
       `(,(string-append "typelibdir=" (assoc-ref %outputs "out")
                         "/lib/girepository-1.0"))
       #:phases
       (modify-phases %standard-phases
         (add-before 'configure 'do-not-treat-warnings-as-errors
           (lambda _
             ;; Prevent the build from failing due to deprecation warnings
             ;; from newer GLib and GTK versions.
             (substitute* (find-files "." "^Makefile.in$")
               ((" -Werror")
                ""))
             #t))
         (add-before 'configure 'set-environment
           (lambda _
             (setenv "HAVE_VALGRIND_TRUE" "")
             (setenv "HAVE_VALGRIND_FALSE" "#")
             #t)))))
    (inputs
     `(("glib" ,glib)
       ("gtk+" ,gtk+)
       ("gtk+-2" ,gtk+-2)))
    (native-inputs
     `(("glib:bin" ,glib "bin")
       ("gnome-doc-utils" ,gnome-doc-utils)
       ("gobject-introspection" ,gobject-introspection)
       ("intltool" ,intltool)
       ("json-glib" ,json-glib)
       ("pkg-config" ,pkg-config)
       ("python" ,python-2)
       ("vala" ,vala)))
    (home-page "https://launchpad.net/libdbusmenu")
    (synopsis "Library for passing menus over DBus")
    (description "@code{libdbusmenu} passes a menu structure across DBus so
that a program can create a menu simply without worrying about how it is
displayed on the other side of the bus.")

    ;; Dual-licensed under either LGPLv2.1 or LGPLv3.
    (license (list license:lgpl2.1 license:lgpl3))))

(define-public gtk-layer-shell
  (package
    (name "gtk-layer-shell")
    (version "0.6.0")
    (source
     (origin
       (method git-fetch)
       (uri (git-reference
             (url "https://github.com/wmww/gtk-layer-shell")
             (commit (string-append "v" version))))
       (file-name (git-file-name name version))
       (sha256
        (base32 "1kcp4p3s7sdh9lwniybjdarfy8z69j2j23hfrw98amhwhq39gdcc"))))
    (build-system meson-build-system)
    (arguments `(#:configure-flags (list "-Dtests=true")))
    (native-inputs `(("pkg-config" ,pkg-config)
                     ("gobject-introspection" ,gobject-introspection)))
    (inputs `(("wayland" ,wayland)
              ("gtk+" ,gtk+)))
    (home-page "https://github.com/wmww/gtk-layer-shell")
    (synopsis "Library to create Wayland desktop components using the Layer
Shell protocol")
    (description "Layer Shell is a Wayland protocol for desktop shell
components, such as panels, notifications and wallpapers.  It can be used to
anchor windows to a corner or edge of the output, or stretch them across the
entire output.  It supports all Layer Shell features including popups and
popovers.")
    (license license:expat)))

(define-public goocanvas
  (package
    (name "goocanvas")
    (version "2.0.4")
    (source
     (origin
       (method url-fetch)
       (uri (string-append "mirror://gnome/sources/goocanvas/"
                           (version-major+minor version)
                           "/goocanvas-" version ".tar.xz"))
       (sha256
        (base32 "141fm7mbqib0011zmkv3g8vxcjwa7hypmq71ahdyhnj2sjvy4a67"))))
    (build-system gnu-build-system)
    (native-inputs
     `(("gettext" ,gettext-minimal)
       ("glib-bin" ,glib "bin")
       ("gobject-introspection" ,gobject-introspection)
       ("gtk-doc" ,gtk-doc/stable)
       ("pkg-config" ,pkg-config)
       ("python" ,python)))
    (inputs
     `(("cairo" ,cairo)
       ("glib" ,glib)
       ("gtk+" ,gtk+)
       ("python-pygobject" ,python-pygobject)))
    (arguments
     `(#:configure-flags '("--disable-rebuilds"
                           "--disable-static")
       #:phases
       (modify-phases %standard-phases
         (add-after 'unpack 'fix-install-path
           (lambda* (#:key inputs outputs #:allow-other-keys)
             (substitute* "configure"
               (("\\(gi._overridesdir\\)")
                (string-append "((gi._overridesdir).replace(\\\""
                               (assoc-ref inputs "python-pygobject")
                               "\\\", \\\""
                               (assoc-ref outputs "out")
                               "\\\"))")))
             #t)))))
    (synopsis "Canvas widget for GTK+")
    (description "GooCanvas is a canvas widget for GTK+ that uses the cairo 2D
library for drawing.")
    (home-page "https://wiki.gnome.org/GooCanvas")
    (license license:lgpl2.0)))

(define-public gtksheet
  (package
    (name "gtksheet")
    (version "4.3.5")
    (source
     (origin
       (method git-fetch)
       (uri (git-reference
             (url "https://github.com/fpaquet/gtksheet")
             (commit (string-append "V" version))))
       (file-name (git-file-name name version))
       (sha256
        (base32
         "13jwr1vly4ga3f09dajwky1cdrz5bmggwga3vnnd6j6zzia7dpyr"))))
    (build-system gnu-build-system)
    (arguments
     `(#:configure-flags (list "--enable-glade"
                               "--enable-introspection")
       #:phases
       (modify-phases %standard-phases
         ;; The "configure" script is present, but otherwise the project is
         ;; not bootstrapped properly. Delete configure so the bootstrap phase
         ;; will take over.
         (add-after 'unpack 'delete-configure
           (lambda _
             (delete-file "configure")
             #t))
         (add-after 'unpack 'rename-type
           (lambda _
             (substitute* "glade/glade-gtksheet-editor.c"
               (("GladeEditableIface") "GladeEditableInterface"))
             #t))
         ;; Fix glade install directories.
         (add-before 'bootstrap 'configure-glade-directories
           (lambda* (#:key outputs #:allow-other-keys)
             (substitute* "configure.ac"
               (("`\\$PKG_CONFIG --variable=catalogdir gladeui-2.0`")
                (string-append (assoc-ref outputs "out") "/share/glade/catalogs"))
               (("`\\$PKG_CONFIG --variable=moduledir gladeui-2.0`")
                (string-append (assoc-ref outputs "out") "/lib/glade/modules"))
               (("`\\$PKG_CONFIG --variable=pixmapdir gladeui-2.0`")
                (string-append (assoc-ref outputs "out") "/share/pixmaps")))
             #t)))))
    (inputs
     `(("glade" ,glade3)
       ("glib" ,glib)
       ("gtk+" ,gtk+)
       ("libxml2" ,libxml2)))
    (native-inputs
     `(("autoconf" ,autoconf)
       ("automake" ,automake)
       ("gobject-introspection" ,gobject-introspection)
       ("libtool" ,libtool)
       ("pkg-config" ,pkg-config)))
    (home-page "https://fpaquet.github.io/gtksheet/")
    (synopsis "Spreadsheet widget for GTK+")
    (description "GtkSheet is a matrix widget for GTK+.  It consists of an
scrollable grid of cells where you can allocate text.  Cell contents can be
edited interactively through a specially designed entry, GtkItemEntry.  It is
also a container subclass, allowing you to display buttons, images and any
other widget in it.  You can also set many attributes such as border,
foreground and background colors, text justification and more.")
    (native-search-paths
     (list
      (search-path-specification
       (variable "GLADE_CATALOG_SEARCH_PATH")
       (files '("share/glade/catalogs")))
      (search-path-specification
       (variable "GLADE_MODULE_SEARCH_PATH")
       (files '("lib/glade/modules")))))
    (license license:lgpl2.0+)))

(define-public gtkdatabox
  (package
    (name "gtkdatabox")
    (version "1.0.0")
    (source
     (origin
       (method url-fetch)
       (uri (string-append "mirror://sourceforge/gtkdatabox/gtkdatabox-1/"
                           "gtkdatabox-" version ".tar.gz"))
       (sha256
        (base32 "1qykm551bx8j8pfgxs60l2vhpi8lv4r8va69zvn2594lchh71vlb"))))
    (build-system gnu-build-system)
    (native-inputs
     `(("pkg-config" ,pkg-config)))
    (inputs
     `(("gtk+" ,gtk+)))
    (synopsis "Display widget for dynamic data")
    (description "GtkDatabox is a widget for live display of large amounts of
fluctuating numerical data.  It enables data presentation (for example, on
linear or logarithmic scales, as dots or lines, with markers/labels) as well as
user interaction (e.g.  measuring distances).")
    (home-page "https://sourceforge.net/projects/gtkdatabox/")
    (license license:lgpl2.1+)))

(define-public volctl
  (package
    (name "volctl")
    (version "0.8.2")
    (source (origin
              (method git-fetch)
              (uri (git-reference (url "https://github.com/buzz/volctl")
                                  (commit (string-append "v" version))))
              (file-name (git-file-name name version))
              (sha256
               (base32
                "1cx27j83pz2qffnzb85fbl1x6pp3irv1kbw7g1hri7kaw6ky4xiz"))))
    (build-system python-build-system)
    (arguments
     `(#:phases
       (modify-phases %standard-phases
         (add-after 'unpack 'patch-path
           (lambda* (#:key inputs #:allow-other-keys)
             (let ((pulse (assoc-ref inputs "pulseaudio"))
                   (xfixes (assoc-ref inputs "libxfixes")))
               (substitute* "volctl/lib/xwrappers.py"
                 (("libXfixes.so")
                  (string-append xfixes "/lib/libXfixes.so")))
               (substitute* "volctl/lib/pulseaudio.py"
                 (("libpulse.so.0")
                  (string-append pulse "/lib/libpulse.so.0")))
               #t))))))
    (inputs
     `(("gtk+" ,gtk+)
       ("libxfixes" ,libxfixes)
       ("pulseaudio" ,pulseaudio)))
    (propagated-inputs
     `(("python-click" ,python-click)
       ("python-pycairo" ,python-pycairo)
       ("python-pygobject" ,python-pygobject)
       ("python-pyyaml" ,python-pyyaml)))
    (home-page "https://buzz.github.io/volctl/")
    (synopsis "Per-application volume control and on-screen display (OSD) for graphical desktops")
    (description "Volctl is a PulseAudio-enabled tray icon volume control and
OSD applet for graphical desktops.  It's not meant to be an replacement for a
full-featured mixer application.  If you're looking for that check out the
excellent pavucontrol.")

    ;; XXX: 'setup.py' says "GPLv2" but nothing says "version 2 only".  Is
    ;; GPLv2+ intended?
    (license license:gpl2)))<|MERGE_RESOLUTION|>--- conflicted
+++ resolved
@@ -135,7 +135,6 @@
 
 (define-public cairo
   (package
-<<<<<<< HEAD
     (name "cairo")
     (version "1.16.0")
     (source
@@ -205,61 +204,6 @@
      (list
       license:lgpl2.1+
       license:mpl1.1))))
-=======
-   (name "cairo")
-   (version "1.16.0")
-   (source (origin
-            (method url-fetch)
-            (uri (string-append "https://cairographics.org/releases/cairo-"
-                                version ".tar.xz"))
-            (patches (search-patches "cairo-CVE-2018-19876.patch"
-                                     "cairo-CVE-2020-35492.patch"))
-            (sha256
-             (base32
-              "0c930mk5xr2bshbdljv005j3j8zr47gqmkry3q6qgvqky6rjjysy"))))
-   (build-system gnu-build-system)
-   (propagated-inputs
-    `(("fontconfig" ,fontconfig)
-      ("freetype" ,freetype)
-      ("glib" ,glib)
-      ("libpng" ,libpng)
-      ("libx11" ,libx11)
-      ("libxext" ,libxext)
-      ("libxrender" ,libxrender)
-      ("pixman" ,pixman)))
-   (inputs
-    `(("ghostscript" ,ghostscript)
-      ("libspectre" ,libspectre)
-      ("poppler" ,poppler)
-      ("xorgproto" ,xorgproto)
-      ("zlib" ,zlib)))
-   (native-inputs
-     `(("pkg-config" ,pkg-config)
-      ("python" ,python-wrapper)))
-    (arguments
-     `(#:tests? #f  ; see http://lists.gnu.org/archive/html/bug-guix/2013-06/msg00085.html
-       #:configure-flags '("--enable-tee"      ;needed for GNU Icecat
-                           "--enable-xml"      ;for cairo-xml support
-                           "--disable-static")))
-   (synopsis "2D graphics library")
-   (description
-    "Cairo is a 2D graphics library with support for multiple output devices.
-Currently supported output targets include the X Window System (via both
-Xlib and XCB), Quartz, Win32, image buffers, PostScript, PDF, and SVG file
-output.  Experimental backends include OpenGL, BeOS, OS/2, and DirectFB.
-
-Cairo is designed to produce consistent output on all output media while
-taking advantage of display hardware acceleration when available
-eg. through the X Render Extension).
-
-The cairo API provides operations similar to the drawing operators of
-PostScript and PDF.  Operations in cairo including stroking and filling cubic
-Bézier splines, transforming and compositing translucent images, and
-antialiased text rendering.  All drawing operations can be transformed by any
-affine transformation (scale, rotation, shear, etc.).")
-   (license license:lgpl2.1) ; or Mozilla Public License 1.1
-   (home-page "https://cairographics.org/")))
->>>>>>> 069399ee
 
 (define-public cairo-sans-poppler
   ;; Variant used to break the dependency cycle between Poppler and Cairo.
@@ -648,7 +592,6 @@
 
 (define-public gdk-pixbuf
   (package
-<<<<<<< HEAD
     (name "gdk-pixbuf")
     (version "2.42.4")
     (source (origin
@@ -718,66 +661,6 @@
 scaled, composited, modified, saved, or rendered.")
     (home-page "https://wiki.gnome.org/Projects/GdkPixbuf")
     (license license:lgpl2.1+)))
-=======
-   (name "gdk-pixbuf")
-   (version "2.40.0")
-   (source (origin
-            (method url-fetch)
-            (uri (string-append "mirror://gnome/sources/" name "/"
-                                (version-major+minor version)  "/"
-                                name "-" version ".tar.xz"))
-            (patches (search-patches "gdk-pixbuf-CVE-2020-29385.patch"))
-            (sha256
-             (base32
-              "1rnlx9yfw970maxi2x6niaxmih5la11q1ilr7gzshz2kk585k0hm"))))
-   (build-system meson-build-system)
-   (arguments
-    `(#:configure-flags '("-Dinstalled_tests=false")
-      #:phases
-      (modify-phases %standard-phases
-        (add-after
-         'unpack 'disable-failing-tests
-         (lambda _
-           (substitute* "tests/meson.build"
-             ;; XXX FIXME: This test fails on armhf machines with:
-             ;; SKIP Not enough memory to load bitmap image
-             ;; ERROR: cve-2015-4491 - too few tests run (expected 4, got 2)
-             ((".*'cve-2015-4491'.*") "")
-             ;; XXX FIXME: This test fails with:
-             ;; ERROR:pixbuf-jpeg.c:74:test_type9_rotation_exif_tag:
-             ;; assertion failed (error == NULL): Data differ
-             ;; (gdk-pixbuf-error-quark, 0)
-             ((".*'pixbuf-jpeg'.*") ""))
-           #t))
-        ;; The slow tests take longer than the specified timeout.
-        ,@(if (any (cute string=? <> (%current-system))
-                   '("armhf-linux" "aarch64-linux"))
-            '((replace 'check
-              (lambda _
-                (invoke "meson" "test" "--timeout-multiplier" "5"))))
-            '()))))
-   (propagated-inputs
-    `(;; Required by gdk-pixbuf-2.0.pc
-      ("glib" ,glib)
-      ("libpng" ,libpng)
-      ;; Used for testing and required at runtime.
-      ("shared-mime-info" ,shared-mime-info)))
-   (inputs
-    `(("libjpeg" ,libjpeg-turbo)
-      ("libtiff" ,libtiff)
-      ("libx11"  ,libx11)))
-   (native-inputs
-     `(("pkg-config" ,pkg-config)
-       ("gettext" ,gettext-minimal)
-       ("glib" ,glib "bin")                               ; glib-mkenums, etc.
-       ("gobject-introspection" ,gobject-introspection))) ; g-ir-compiler, etc.
-   (synopsis "GNOME image loading and manipulation library")
-   (description
-    "GdkPixbuf is a library for image loading and manipulation developed
-in the GNOME project.")
-   (license license:lgpl2.0+)
-   (home-page "https://developer.gnome.org/gdk-pixbuf/")))
->>>>>>> 069399ee
 
 ;; To build gdk-pixbuf with SVG support, we need librsvg, and librsvg depends
 ;; on gdk-pixbuf, so this new varibale.  Also, librsvg adds 90MiB to the
