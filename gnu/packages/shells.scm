;;; GNU Guix --- Functional package management for GNU
;;; Copyright © 2013 Cyril Roelandt <tipecaml@gmail.com>
;;; Copyright © 2014, 2015 David Thompson <davet@gnu.org>
;;; Copyright © 2014 Kevin Lemonnier <lemonnierk@ulrar.net>
;;; Copyright © 2015 Jeff Mickey <j@codemac.net>
;;; Copyright © 2016, 2017, 2018, 2019 Tobias Geerinckx-Rice <me@tobias.gr>
;;; Copyright © 2016 Stefan Reichör <stefan@xsteve.at>
;;; Copyright © 2017, 2018 Ricardo Wurmus <rekado@elephly.net>
;;; Copyright © 2017, 2018 ng0 <ng0@n0.is>
;;; Copyright © 2017, 2018 Leo Famulari <leo@famulari.name>
;;; Copyright © 2017 Arun Isaac <arunisaac@systemreboot.net>
;;; Copyright © 2019 Meiyo Peng <meiyo.peng@gmail.com>
;;; Copyright © 2019 Timothy Sample <samplet@ngyro.com>
<<<<<<< HEAD
;;; Copyright © 2019 Mathieu Othacehe <m.othacehe@gmail.com>
=======
;;; Copyright © 2019 Jan (janneke) Nieuwenhuizen <janneke@gnu.org>
>>>>>>> fc4eb87d
;;;
;;; This file is part of GNU Guix.
;;;
;;; GNU Guix is free software; you can redistribute it and/or modify it
;;; under the terms of the GNU General Public License as published by
;;; the Free Software Foundation; either version 3 of the License, or (at
;;; your option) any later version.
;;;
;;; GNU Guix is distributed in the hope that it will be useful, but
;;; WITHOUT ANY WARRANTY; without even the implied warranty of
;;; MERCHANTABILITY or FITNESS FOR A PARTICULAR PURPOSE.  See the
;;; GNU General Public License for more details.
;;;
;;; You should have received a copy of the GNU General Public License
;;; along with GNU Guix.  If not, see <http://www.gnu.org/licenses/>.

(define-module (gnu packages shells)
  #:use-module (gnu packages)
  #:use-module (gnu packages autotools)
  #:use-module (gnu packages base)
  #:use-module (gnu packages bash)
  #:use-module (gnu packages bison)
  #:use-module (gnu packages documentation)
  #:use-module (gnu packages groff)
  #:use-module (gnu packages guile)
  #:use-module (gnu packages libbsd)
  #:use-module (gnu packages libedit)
  #:use-module (gnu packages ncurses)
  #:use-module (gnu packages pcre)
  #:use-module (gnu packages perl)
  #:use-module (gnu packages pkg-config)
  #:use-module (gnu packages python)
  #:use-module (gnu packages python-xyz)
  #:use-module (gnu packages readline)
  #:use-module (gnu packages scheme)
  #:use-module (guix build-system gnu)
  #:use-module (guix build-system python)
  #:use-module (guix build-system trivial)
  #:use-module (guix download)
  #:use-module (guix git-download)
  #:use-module (guix licenses)
  #:use-module (guix packages))

(define-public dash
  (package
    (name "dash")
    (version "0.5.10.2")
    (source
     (origin
       (method url-fetch)
       (uri (string-append "http://gondor.apana.org.au/~herbert/dash/files/"
                           "dash-" version ".tar.gz"))
       (sha256
        (base32
         "0wb0bwmqc661hylqcfdp7l7x12myw3vpqk513ncyqrjwvhckjriw"))
       (modules '((guix build utils)))
       (snippet
        '(begin
           ;; The man page hails from BSD, where (d)ash is the default shell.
           ;; This isn't the case on Guix or indeed most other GNU systems.
           (substitute* "src/dash.1"
             (("the standard command interpreter for the system")
              "a command interpreter based on the original Bourne shell"))
           #t))))
    (build-system gnu-build-system)
    (inputs
     `(("libedit" ,libedit)))
    (arguments
     '(#:configure-flags '("--with-libedit")))
    (home-page "http://gondor.apana.org.au/~herbert/dash")
    (synopsis "POSIX-compliant shell optimised for size")
    (description
     "dash is a POSIX-compliant @command{/bin/sh} implementation that aims to be
as small as possible, often without sacrificing speed.  It is faster than the
GNU Bourne-Again Shell (@command{bash}) at most scripted tasks.  dash is a
direct descendant of NetBSD's Almquist Shell (@command{ash}).")
    (license (list bsd-3
                   gpl2+))))    ; mksignames.c

(define-public fish
  (package
    (name "fish")
    (version "3.0.2")
    (source
     (origin
       (method url-fetch)
       (uri (string-append "https://github.com/fish-shell/fish-shell/"
                           "releases/download/" version "/"
                           name "-" version ".tar.gz"))
       (sha256
        (base32 "03j3jl9jzlnhq4p86zj8wqsh5sx45j1d1fvfa80ks1cfdg68qwhl"))))
    (build-system gnu-build-system)
    (inputs
     `(("fish-foreign-env" ,fish-foreign-env)
       ("groff" ,groff)                 ; for 'fish --help'
       ("ncurses" ,ncurses)
       ("pcre2" ,pcre2)      ; don't use the bundled PCRE2
       ("python" ,python)))  ; for fish_config and manpage completions
    (native-inputs
     `(("doxygen" ,doxygen)))
    (arguments
     '(#:tests? #f                      ; no check target
       #:phases
       (modify-phases %standard-phases
         (add-after 'unpack 'patch-source
           (lambda _
             (substitute* '("build_tools/build_commands_hdr.sh"
                            "build_tools/build_user_doc.sh")
               (("/usr/bin/env") "env"))
             #t))
         ;; Embed absolute paths.
         (add-before 'install 'embed-absolute-paths
           (lambda _
             (substitute* '("share/functions/__fish_config_interactive.fish"
                            "share/functions/fish_config.fish"
                            "share/functions/fish_update_completions.fish")
               (("python3") (which "python3")))
             (substitute* "share/functions/__fish_print_help.fish"
               (("nroff") (which "nroff")))
             #t))
         ;; Source /etc/fish/config.fish from $__fish_sysconf_dir/config.fish.
         (add-before 'install 'patch-fish-config
           (lambda _
             (let ((port (open-file "etc/config.fish" "a")))
               (display (string-append
                         "\n\n"
                         "# Patched by Guix.\n"
                         "# Source /etc/fish/config.fish.\n"
                         "if test -f /etc/fish/config.fish\n"
                         "    source /etc/fish/config.fish\n"
                         "end\n")
                        port)
               (close-port port))
             #t))
         ;; Enable completions, functions and configurations in user's and
         ;; system's guix profiles by adding them to __extra_* variables.
         (add-before 'install 'patch-fish-extra-paths
           (lambda _
             (let ((port (open-file "share/__fish_build_paths.fish" "a")))
               (display
                (string-append
                 "\n\n"
                 "# Patched by Guix.\n"
                 "# Enable completions, functions and configurations in user's"
                 " and system's guix profiles by adding them to __extra_*"
                 " variables.\n"
                 "set -l __guix_profile_paths ~/.guix-profile"
                 " /run/current-system/profile\n"
                 "set __extra_completionsdir"
                 " $__guix_profile_paths\"/etc/fish/completions\""
                 " $__guix_profile_paths\"/share/fish/vendor_completions.d\""
                 " $__extra_completionsdir\n"
                 "set __extra_functionsdir"
                 " $__guix_profile_paths\"/etc/fish/functions\""
                 " $__guix_profile_paths\"/share/fish/vendor_functions.d\""
                 " $__extra_functionsdir\n"
                 "set __extra_confdir"
                 " $__guix_profile_paths\"/etc/fish/conf.d\""
                 " $__guix_profile_paths\"/share/fish/vendor_conf.d\""
                 " $__extra_confdir\n")
                port)
               (close-port port))
             #t))
         ;; Use fish-foreign-env to source /etc/profile.
         (add-before 'install 'source-etc-profile
           (lambda* (#:key inputs #:allow-other-keys)
             (let ((port (open-file "share/__fish_build_paths.fish" "a")))
               (display
                (string-append
                 "\n\n"
                 "# Patched by Guix.\n"
                 "# Use fish-foreign-env to source /etc/profile.\n"
                 "if status is-login\n"
                 "    set fish_function_path "
                 (assoc-ref inputs "fish-foreign-env") "/share/fish/functions"
                 " $__fish_datadir/functions\n"
                 "    fenv source /etc/profile\n"
                 "    set -e fish_function_path\n"
                 "end\n")
                port)
               (close-port port))
             #t)))))
    (synopsis "The friendly interactive shell")
    (description
     "Fish (friendly interactive shell) is a shell focused on interactive use,
discoverability, and friendliness.  Fish has very user-friendly and powerful
tab-completion, including descriptions of every completion, completion of
strings with wildcards, and many completions for specific commands.  It also
has extensive and discoverable help.  A special @command{help} command gives
access to all the fish documentation in your web browser.  Other features
include smart terminal handling based on terminfo, an easy to search history,
and syntax highlighting.")
    (home-page "https://fishshell.com/")
    (license gpl2)))

(define-public fish-foreign-env
  (package
    (name "fish-foreign-env")
    (version "0.20190116")
    (source
     (origin
       (method git-fetch)
       (uri (git-reference
             (url "https://github.com/oh-my-fish/plugin-foreign-env.git")
             (commit "dddd9213272a0ab848d474d0cbde12ad034e65bc")))
       (file-name (git-file-name name version))
       (sha256
        (base32 "00xqlyl3lffc5l0viin1nyp819wf81fncqyz87jx8ljjdhilmgbs"))))
    (build-system trivial-build-system)
    (arguments
     '(#:modules ((guix build utils))
       #:builder
       (begin
         (use-modules (guix build utils))
         (let* ((source (assoc-ref %build-inputs "source"))
                (out (assoc-ref %outputs "out"))
                (func-path (string-append out "/share/fish/functions")))
           (mkdir-p func-path)
           (copy-recursively (string-append source "/functions")
                             func-path)

           ;; Embed absolute paths.
           (substitute* `(,(string-append func-path "/fenv.fish")
                          ,(string-append func-path "/fenv.apply.fish")
                          ,(string-append func-path "/fenv.main.fish"))
             (("bash")
              (string-append (assoc-ref %build-inputs "bash") "/bin/bash"))
             (("sed")
              (string-append (assoc-ref %build-inputs "sed") "/bin/sed"))
             ((" tr ")
              (string-append " " (assoc-ref %build-inputs "coreutils")
                             "/bin/tr ")))))))
    (inputs
     `(("bash" ,bash)
       ("coreutils" ,coreutils)
       ("sed" ,sed)))
    (home-page "https://github.com/oh-my-fish/plugin-foreign-env")
    (synopsis "Foreign environment interface for fish shell")
    (description "@code{fish-foreign-env} wraps bash script execution in a way
that environment variables that are exported or modified get imported back
into fish.")
    (license expat)))

(define-public rc
  (package
    (name "rc")
    (version "1.7.4")
    (source (origin
              (method git-fetch)
              (uri (git-reference
                    (url "https://github.com/rakitzis/rc.git")
                    (commit (string-append "v" version))))
              (sha256
               (base32
                "0vj1h4pcg13vxsiydmmk87dr2sra9h4gwx0c4q6fjsiw4in78rrd"))
              (file-name (git-file-name name version))))
    (build-system gnu-build-system)
    (arguments
     `(#:configure-flags
       '("--with-edit=gnu")
       #:phases
       (modify-phases %standard-phases
         (add-before 'bootstrap 'patch-trip.rc
          (lambda _
            (substitute* "trip.rc"
              (("/bin/pwd") (which "pwd"))
              (("/bin/sh")  (which "sh"))
              (("/bin/rm")  (which "rm"))
              (("/bin\\)")  (string-append (dirname (which "rm")) ")")))
            #t)))))
    (inputs `(("readline" ,readline)
              ("perl" ,perl)))
    (native-inputs `(("autoconf" ,autoconf)
                     ("automake" ,automake)
                     ("libtool" ,libtool)
                     ("pkg-config" ,pkg-config)))
    (synopsis "Alternative implementation of the rc shell by Byron Rakitzis")
    (description
     "This is a reimplementation by Byron Rakitzis of the Plan 9 shell.  It
has a small feature set similar to a traditional Bourne shell.")
    (home-page "https://github.com/rakitzis/rc")
    (license zlib)))

(define-public es
  (package
    (name "es")
    (version "0.9.1")
    (source
     (origin
       (method url-fetch)
       (uri (string-append "https://github.com/wryun/es-shell/releases/"
                           "download/v" version "/es-" version ".tar.gz"))
       (sha256
        (base32
         "1fplzxc6lncz2lv2fyr2ig23rgg5j96rm2bbl1rs28mik771zd5h"))
       (file-name (string-append name "-" version ".tar.gz"))))
    (build-system gnu-build-system)
    (arguments
     `(#:test-target "test"
       #:phases
       (modify-phases %standard-phases
         (add-before 'configure 're-enter-rootdir
           ;; The tarball has no folder.
           (lambda _
             (chdir ".."))))))
    (inputs
     `(("readline" ,readline)))
    (native-inputs
     `(("bison" ,bison)))
    (synopsis "Extensible shell with higher-order functions")
    (description
     "Es is an extensible shell.  The language was derived from the Plan 9
shell, rc, and was influenced by functional programming languages, such as
Scheme, and the Tcl embeddable programming language.  This implementation is
derived from Byron Rakitzis's public domain implementation of rc, and was
written by Paul Haahr and Byron Rakitzis.")
    (home-page "https://wryun.github.io/es-shell/")
    (license public-domain)))

(define-public tcsh
  (package
    (name "tcsh")
    (version "6.22.02")
    (source (origin
              (method url-fetch)
              ;; Old tarballs are moved to old/.
              (uri (list (string-append "ftp://ftp.astron.com/pub/tcsh/"
                                        "tcsh-" version ".tar.gz")
                         (string-append "ftp://ftp.astron.com/pub/tcsh/"
                                        "old/tcsh-" version ".tar.gz")))
              (sha256
               (base32
                "0nw8prz1n0lmr82wnpyhrzmki630afn7p9cfgr3vl00vr9c72a7d"))
              (patches (search-patches "tcsh-fix-autotest.patch"))
              (patch-flags '("-p0"))))
    (build-system gnu-build-system)
    (native-inputs
     `(("autoconf" ,autoconf)
       ("perl" ,perl)))
    (inputs
     `(("ncurses" ,ncurses)))
    (arguments
     `(#:phases
        (modify-phases %standard-phases
          ,@(if (%current-target-system)
                '((add-before 'configure 'set-cross-cc
                     (lambda _
                       (substitute* "configure"
                         (("CC_FOR_GETHOST=\"cc\"")
                          "CC_FOR_GETHOST=\"gcc\""))
                       #t)))
                '())
          (add-before 'check 'patch-test-scripts
            (lambda _
              ;; Take care of pwd
              (substitute* '("tests/commands.at" "tests/variables.at")
                (("/bin/pwd") (which "pwd")))
              ;; The .at files create shell scripts without shebangs. Erk.
              (substitute* "tests/commands.at"
                (("./output.sh") "/bin/sh output.sh"))
              (substitute* "tests/syntax.at"
                (("; other_script.csh") "; /bin/sh other_script.csh"))
              ;; Now, let's generate the test suite and patch it
              (invoke "make" "tests/testsuite")

              ;; This file is ISO-8859-1 encoded.
              (with-fluids ((%default-port-encoding #f))
                (substitute* "tests/testsuite"
                  (("/bin/sh") (which "sh"))))
              #t))
          (add-after 'install 'post-install
            (lambda* (#:key inputs outputs #:allow-other-keys)
              (let* ((out (assoc-ref %outputs "out"))
                     (bin (string-append out "/bin")))
                (with-directory-excursion bin
                  (symlink "tcsh" "csh"))
                #t))))))
    (home-page "http://www.tcsh.org/")
    (synopsis "Unix shell based on csh")
    (description
     "Tcsh is an enhanced, but completely compatible version of the Berkeley
UNIX C shell (csh).  It is a command language interpreter usable both as an
interactive login shell and a shell script command processor.  It includes a
command-line editor, programmable word completion, spelling correction, a
history mechanism, job control and a C-like syntax.")
    (license bsd-4)))

(define-public zsh
  (package
    (name "zsh")
    (version "5.6.2")
    (source (origin
              (method url-fetch)
              (uri (list (string-append
                           "https://www.zsh.org/pub/zsh-" version
                           ".tar.xz")
                         (string-append
                           "https://www.zsh.org/pub/old/zsh-" version
                           ".tar.xz")))
              (sha256
               (base32
                "17iffliqcj4hv91g0bd2sxsyfcz51mfyh97sp2iyrs2p0mndc2x5"))))
    (build-system gnu-build-system)
    (arguments `(#:configure-flags '("--with-tcsetpgrp" "--enable-pcre")
                 #:phases
                 (modify-phases %standard-phases
                   (add-before 'configure 'fix-sh
                     (lambda _
                       ;; Some of the files are ISO-8859-1 encoded.
                       (with-fluids ((%default-port-encoding #f))
                                    (substitute*
                                        '("configure"
                                          "configure.ac"
                                          "Src/exec.c"
                                          "Src/mkmakemod.sh"
                                          "Config/installfns.sh"
                                          "Config/defs.mk.in"
                                          "Test/E01options.ztst"
                                          "Test/A05execution.ztst"
                                          "Test/A01grammar.ztst"
                                          "Test/A06assign.ztst"
                                          "Test/B02typeset.ztst"
                                          "Completion/Unix/Command/_init_d"
                                          "Util/preconfig")
                                      (("/bin/sh") (which "sh"))))))
                   (add-before 'check 'patch-test
                     (lambda _
                       ;; In Zsh, `command -p` searches a predefined set of
                       ;; paths that don't exist in the build environment. See
                       ;; the assignment of 'path' in Src/init.c'
                       (substitute* "Test/A01grammar.ztst"
                         (("command -pv") "command -v")
                         (("command -p") "command ")
                         (("'command' -p") "'command' "))
                       #t)))))
    (native-inputs `(("autoconf" ,autoconf)))
    (inputs `(("ncurses" ,ncurses)
              ("pcre" ,pcre)
              ("perl" ,perl)))
    (synopsis "Powerful shell for interactive use and scripting")
    (description "The Z shell (zsh) is a Unix shell that can be used
as an interactive login shell and as a powerful command interpreter
for shell scripting.  Zsh can be thought of as an extended Bourne shell
with a large number of improvements, including some features of bash,
ksh, and tcsh.")
    (home-page "https://www.zsh.org/")

    ;; The whole thing is under an MIT/X11-style license, but there's one
    ;; command, 'Completion/Unix/Command/_darcs', which is under GPLv2+.
    (license gpl2+)))

(define-public xonsh
  (package
    (name "xonsh")
    (version "0.6.2")
    (source
      (origin
        (method url-fetch)
        (uri (pypi-uri "xonsh" version))
        (sha256
          (base32
            "0c2bbmdg0n10q54vq9k1z5n53l0mh1hb1q5xprfhilvrbr6hlcwr"))
        (modules '((guix build utils)))
        (snippet
         `(begin
            ;; Delete bundled ply.
            (delete-file-recursively "xonsh/ply")
            (substitute* '("setup.py")
              (("'xonsh\\.ply\\.ply',") ""))
            #t))))
    (build-system python-build-system)
    (arguments
     '(;; TODO Try running run the test suite.
       ;; See 'requirements-tests.txt' in the source distribution for more
       ;; information.
       #:tests? #f))
    (inputs
     `(("python-ply" ,python-ply)))
    (home-page "http://xon.sh/")
    (synopsis "Python-ish shell")
    (description
     "Xonsh is a Python-ish, BASHwards-looking shell language and command
prompt.  The language is a superset of Python 3.4+ with additional shell
primitives that you are used to from Bash and IPython.  It works on all major
systems including Linux, Mac OSX, and Windows.  Xonsh is meant for the daily
use of experts and novices alike.")
    (license bsd-2)))

(define-public scsh
  (let ((commit "114432435e4eadd54334df6b37fcae505079b49f")
        (revision "1"))
    (package
      (name "scsh")
      (version (string-append "0.0.0-" revision "." (string-take commit 7)))
      (source
       (origin
         (method git-fetch)
         (uri (git-reference
               (url "https://github.com/scheme/scsh")
               (commit commit)))
         (file-name (string-append name "-" version "-checkout"))
         (sha256
          (base32
           "1ghk08akiz7hff1pndi8rmgamgcrn2mv9asbss9l79d3c2iaav3q"))))
      (build-system gnu-build-system)
      (arguments
       `(#:test-target "test"
         #:phases
         (modify-phases %standard-phases
           (add-before 'configure 'replace-rx
             (lambda* (#:key inputs #:allow-other-keys)
               (let* ((rx (assoc-ref inputs "scheme48-rx"))
                      (rxpath (string-append rx "/share/scheme48-"
                                             ,(package-version scheme48)
                                             "/rx")))
                 (delete-file-recursively "rx")
                 (symlink rxpath "rx"))
               #t)))))
      (inputs
       `(("scheme48" ,scheme48)
         ("scheme48-rx" ,scheme48-rx)))
      (native-inputs
       `(("autoconf" ,autoconf)
         ("automake" ,automake)))
      (home-page "https://github.com/scheme/scsh")
      (synopsis "Unix shell embedded in Scheme")
      (description
       "Scsh is a Unix shell embedded in Scheme.  Scsh has two main
components: a process notation for running programs and setting up pipelines
and redirections, and a complete syscall library for low-level access to the
operating system.")
      (license bsd-3))))

(define-public linenoise
  (let ((commit "2105ce445821381cf1bca87b6d386d4ea88ee20d")
        (revision "1"))
    (package
      (name "linenoise")
      (version (string-append "1.0-" revision "." (string-take commit 7)))
      (source
       (origin
         (method git-fetch)
         (uri (git-reference
               (url "https://github.com/antirez/linenoise")
               (commit commit)))
         (file-name (string-append name "-" version "-checkout"))
         (sha256
          (base32
           "1z16qwix8z6a40fskdgxsibkqgdrp4q6ncp4n6hnv4r9iihy2d8r"))))
      (build-system gnu-build-system)
      (arguments
       `(#:tests? #f ;No tests are included
         #:make-flags (list "CC=gcc")
         #:phases
         (modify-phases %standard-phases
           (delete 'configure)
           (replace 'install
             (lambda* (#:key outputs #:allow-other-keys)
               ;; At the moment there is no 'make install' in upstream.
               (let* ((out (assoc-ref outputs "out")))
                 (install-file "linenoise.h"
                               (string-append out "/include/linenoise"))
                 (install-file "linenoise.c"
                               (string-append out "/include/linenoise"))
                 #t))))))
      (home-page "https://github.com/antirez/linenoise")
      (synopsis "Minimal zero-config readline replacement")
      (description
       "Linenoise is a minimal, zero-config, readline replacement.
Its features include:

@enumerate
@item Single and multi line editing mode with the usual key bindings
@item History handling
@item Completion
@item Hints (suggestions at the right of the prompt as you type)
@item A subset of VT100 escapes, ANSI.SYS compatible
@end enumerate\n")
      (license bsd-2))))

(define-public s-shell
  (let ((commit "da2e5c20c0c5f477ec3426dc2584889a789b1659")
        (revision "2"))
    (package
      (name "s-shell")
      (version (git-version "0.0.0" revision commit))
      (source
       (origin
         (method git-fetch)
         (uri (git-reference
               (url "https://github.com/rain-1/s")
               (commit commit)))
         (file-name (string-append name "-" version "-checkout"))
         (sha256
          (base32
           "0qiny71ww5nhzy4mnc8652hn0mlxyb67h333gbdxp4j4qxsi13q4"))))
      (build-system gnu-build-system)
      (inputs
       `(("linenoise" ,linenoise)))
      (arguments
       `(#:tests? #f
         #:make-flags (list "CC=gcc"
                            (string-append "PREFIX="
                                           (assoc-ref %outputs "out")))
         #:phases
         (modify-phases %standard-phases
           (add-after 'unpack 'install-directory-fix
             (lambda* (#:key outputs #:allow-other-keys)
               (let* ((out (assoc-ref outputs "out"))
                      (bin (string-append out "/bin")))
                 (substitute* "Makefile"
                   (("out") bin))
                 #t)))
           (add-after 'install 'manpage
             (lambda* (#:key outputs #:allow-other-keys)
               (install-file "s.1" (string-append (assoc-ref outputs "out")
                                                  "/share/man/man1"))))
           (replace 'configure
             (lambda* (#:key inputs outputs #:allow-other-keys)
               ;; At this point linenoise is meant to be included,
               ;; so we have to really copy it into the working directory
               ;; of s.
               (let* ((linenoise (assoc-ref inputs "linenoise"))
                      (noisepath (string-append linenoise "/include/linenoise"))
                      (out (assoc-ref outputs "out")))
                 (copy-recursively noisepath "linenoise")
                 (substitute* "s.c"
                   (("/bin/s") (string-append out "/bin/s")))
                 #t))))))
      (home-page "https://github.com/rain-1/s")
      (synopsis "Extremely minimal shell with the simplest syntax possible")
      (description
       "S is a new shell that aims to be extremely simple.
S does not implemnt the POSIX shell standard.
There are no globs or \"splatting\" where a variable $FOO turns into multiple
command line arguments.  One token stays one token forever.
This is a \"no surprises\" straightforward approach.

There are no redirection operators > in the shell language, they are added as
extra programs.  > is just another unix command, < is essentially cat(1).
A @code{andglob} program is also provided along with s.")
      (license bsd-3))))

(define-public oksh
  (package
    (name "oksh")
    (version "0.5.9")
    (source
     (origin
       (method url-fetch)
       (uri (string-append "https://connochaetos.org/oksh/oksh-"
                           version ".tar.gz"))
       (sha256
        (base32
         "0ln9yf6pxngsviqszv8klnnvn8vcpplvj1njdn8xr2y8frkbw8r3"))))
    (build-system gnu-build-system)
    (arguments
     `(; The test files are not part of the distributed tarball.
       #:tests? #f))
    (home-page "https://connochaetos.org/oksh")
    (synopsis "Port of OpenBSD Korn Shell")
    (description
     "Oksh is a port of the OpenBSD Korn Shell.
The OpenBSD Korn Shell is a cleaned up and enhanced ksh.")
    (license gpl3+)))

(define-public loksh
  (package
    (name "loksh")
    (version "6.6")
    (source
     (origin
       (method git-fetch)
       (uri (git-reference
             (url "https://github.com/dimkr/loksh.git")
             (commit version)))
       (file-name (git-file-name name version))
       (sha256
        (base32 "1a8s64n97ikvvi7ckirxnnjvcmhr3dd4rnqm2ivapyzb0wp42jk7"))))
    (build-system gnu-build-system)
    (inputs
     `(("libbsd" ,libbsd)
       ("ncurses" ,ncurses)))
    (native-inputs
     `(("pkg-config" ,pkg-config)))
    (arguments
     `(#:tests? #f                      ; no tests included
       #:make-flags (list "CC=gcc" "HAVE_LIBBSD=1"
                          (string-append "PREFIX="
                                         (assoc-ref %outputs "out")))
       #:phases
       (modify-phases %standard-phases
         (delete 'configure))))         ; no configure script
    (home-page "https://github.com/dimkr/loksh")
    (synopsis "Korn Shell from OpenBSD")
    (description
     "loksh is a Linux port of OpenBSD's @command{ksh}.  It is a small,
interactive POSIX shell targeted at resource-constrained systems.")
    ;; The file 'LEGAL' says it is the public domain, and the 2
    ;; exceptions which are listed are not included in this port.
    (license public-domain)))

(define-public mksh
  (package
    (name "mksh")
    (version "57")
    (source
     (origin
       (method url-fetch)
       (uri (string-append "https://www.mirbsd.org/MirOS/dist/mir/mksh/mksh-R"
                           version ".tgz"))
       (sha256
        (base32 "0xdykm1z710wriwd6nc8s8lwk2dwjl63dq96xxaawlid31a1241x"))))
    (build-system gnu-build-system)
    (arguments
     `(#:tests? #f                      ; tests require access to /dev/tty
       #:phases
       (modify-phases %standard-phases
         (delete 'configure)
         (replace 'build
           (lambda _
             (setenv "CC" "gcc")
             (invoke (which "sh") "Build.sh")))
         (replace 'install
           (lambda* (#:key outputs #:allow-other-keys)
             (let* ((out (assoc-ref outputs "out"))
                    (bin (string-append out "/bin"))
                    (man (string-append out "/share/man/man1")))
               (install-file "mksh" bin)
               (with-directory-excursion bin
                 (symlink "mksh" "ksh"))
               (install-file "mksh.1" man)
               #t))))))
    (home-page "https://www.mirbsd.org/mksh.htm")
    (synopsis "Korn Shell from MirBSD")
    (description "mksh is an actively developed free implementation of the
Korn Shell programming language and a successor to the Public Domain Korn
Shell (pdksh).")
    (license (list miros
                   isc))))              ; strlcpy.c

(define-public oil-shell
  (package
    (name "oil-shell")
    (version "0.6.0")
    (source (origin
              (method url-fetch)
              (uri (string-append "https://www.oilshell.org/download/oil-"
                                  version ".tar.xz"))
              (sha256
               (base32
                "1dw4mgnlmaxlfygasfihgvbj32d3m9w6k5j7azb9d9lp35f3l7hl"))))
    (build-system gnu-build-system)
    (arguments
     '(#:tests? #f ; the tests are not distributed in the tarballs
       #:strip-binaries? #f ; the binaries cannot be stripped
       #:phases
       (modify-phases %standard-phases
         (add-after 'unpack 'patch-compiler-invocation
           (lambda _
             (substitute* "configure"
               ((" cc ") " gcc "))
             #t))
         (replace 'configure
           (lambda* (#:key outputs #:allow-other-keys)
             (let ((out (assoc-ref outputs "out")))
               (setenv "CC" "gcc")
               ;; The configure script doesn't recognize CONFIG_SHELL.
               (setenv "CONFIG_SHELL" (which "sh"))
               (invoke "./configure" (string-append "--prefix=" out)
                       "--with-readline"))))
         (add-before 'install 'make-destination
           (lambda _
             ;; The build scripts don't create the destination directory.
             (mkdir-p (string-append (assoc-ref %outputs "out") "/bin")))))))
    (inputs
     `(("readline" ,readline)))
    (synopsis "Bash-compatible Unix shell")
    (description "Oil is a Unix / POSIX shell, compatible with Bash.  It
implements the Oil language, which is a new shell language to which Bash can be
automatically translated.  The Oil language is a superset of Bash.  It also
implements the OSH language, a statically-parseable language based on Bash as it
is commonly written.")
    (home-page "https://www.oilshell.org/")
    (license (list psfl ; The Oil sources include a patched Python 2 source tree
                   asl2.0))))

(define-public gash
  (package
    (name "gash")
    (version "0.2.0")
    (source
     (origin (method url-fetch)
             (uri (string-append "mirror://savannah/gash/gash-"
                                 version ".tar.gz"))
             (sha256
              (base32
               "13m0yz5h9nj3x40mr6wr5xcpq1lscndfwcicw3skrz801025hhgf"))
             (modules '((guix build utils)))))
    (build-system gnu-build-system)
    (native-inputs
     `(("pkg-config" ,pkg-config)))
    (inputs
     `(("guile" ,guile-2.2)))
    (arguments
     '(#:make-flags '("XFAIL_TESTS=tests/redirects.org")))
    (home-page "https://savannah.nongnu.org/projects/gash/")
    (synopsis "POSIX-compatible shell written in Guile Scheme")
    (description "Gash is a POSIX-compatible shell written in Guile
Scheme.  It provides both the shell interface, as well as a Guile
library for parsing shell scripts.  Gash is designed to bootstrap Bash
as part of the Guix bootstrap process.")
    (license gpl3+)))<|MERGE_RESOLUTION|>--- conflicted
+++ resolved
@@ -11,11 +11,8 @@
 ;;; Copyright © 2017 Arun Isaac <arunisaac@systemreboot.net>
 ;;; Copyright © 2019 Meiyo Peng <meiyo.peng@gmail.com>
 ;;; Copyright © 2019 Timothy Sample <samplet@ngyro.com>
-<<<<<<< HEAD
 ;;; Copyright © 2019 Mathieu Othacehe <m.othacehe@gmail.com>
-=======
 ;;; Copyright © 2019 Jan (janneke) Nieuwenhuizen <janneke@gnu.org>
->>>>>>> fc4eb87d
 ;;;
 ;;; This file is part of GNU Guix.
 ;;;
