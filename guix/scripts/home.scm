;;; GNU Guix --- Functional package management for GNU
;;; Copyright © 2021 Andrew Tropin <andrew@trop.in>
;;; Copyright © 2021 Xinglu Chen <public@yoctocell.xyz>
;;; Copyright © 2021 Pierre Langlois <pierre.langlois@gmx.com>
;;; Copyright © 2021 Oleg Pykhalov <go.wigust@gmail.com>
;;; Copyright © 2022 Ludovic Courtès <ludo@gnu.org>
<<<<<<< HEAD
;;; Copyright © 2022 Arun Isaac <arunisaac@systemreboot.net>
=======
;;; Copyright © 2022 Antero Mejr <antero@mailbox.org>
>>>>>>> abea091d
;;;
;;; This file is part of GNU Guix.
;;;
;;; GNU Guix is free software; you can redistribute it and/or modify it
;;; under the terms of the GNU General Public License as published by
;;; the Free Software Foundation; either version 3 of the License, or (at
;;; your option) any later version.
;;;
;;; GNU Guix is distributed in the hope that it will be useful, but
;;; WITHOUT ANY WARRANTY; without even the implied warranty of
;;; MERCHANTABILITY or FITNESS FOR A PARTICULAR PURPOSE.  See the
;;; GNU General Public License for more details.
;;;
;;; You should have received a copy of the GNU General Public License
;;; along with GNU Guix.  If not, see <http://www.gnu.org/licenses/>.

(define-module (guix scripts home)
  #:use-module (gnu packages admin)
  #:use-module ((gnu services) #:hide (delete))
  #:use-module (gnu packages)
  #:autoload   (gnu packages base) (coreutils)
  #:autoload   (gnu packages bash) (bash)
  #:autoload   (gnu packages gnupg) (guile-gcrypt)
  #:autoload   (gnu packages shells) (fish gash zsh)
  #:use-module (gnu home)
  #:use-module (gnu home services)
  #:autoload   (gnu home services shepherd) (home-shepherd-service-type
                                             home-shepherd-configuration-services
                                             shepherd-service-requirement)
  #:autoload   (guix modules) (source-module-closure)
  #:autoload   (gnu build linux-container) (call-with-container %namespaces)
  #:autoload   (gnu system linux-container) (eval/container)
  #:autoload   (gnu system file-systems) (file-system-mapping
                                          file-system-mapping-source
                                          file-system-mapping->bind-mount
                                          specification->file-system-mapping
                                          %network-file-mappings)
  #:autoload   (guix self) (make-config.scm)
  #:use-module (guix channels)
  #:use-module (guix derivations)
  #:use-module (guix ui)
  #:autoload   (guix colors) (supports-hyperlinks? file-hyperlink)
  #:use-module (guix grafts)
  #:use-module (guix packages)
  #:use-module (guix profiles)
  #:use-module (guix store)
  #:use-module (guix utils)
  #:autoload   (guix graph) (lookup-backend export-graph)
  #:use-module (guix scripts)
  #:use-module (guix scripts package)
  #:use-module (guix scripts build)
  #:autoload   (guix scripts system search) (service-type->recutils)
  #:use-module (guix scripts system reconfigure)
  #:autoload   (guix scripts pull) (channel-commit-hyperlink)
  #:autoload   (guix scripts system) (service-node-type
                                      shepherd-service-node-type)
  #:autoload   (guix scripts home edit) (guix-home-edit)
  #:autoload   (guix scripts home import) (import-manifest)
  #:use-module ((guix status) #:select (with-status-verbosity))
  #:use-module ((guix build utils) #:select (mkdir-p switch-symlinks))
  #:use-module (guix gexp)
  #:use-module (guix monads)
  #:use-module (srfi srfi-1)
  #:use-module (srfi srfi-26)
  #:use-module (srfi srfi-35)
  #:use-module (srfi srfi-37)
  #:use-module (srfi srfi-71)
  #:use-module (ice-9 match)
  #:export (guix-home))


;;;
;;; Options.
;;;

(define %user-module
  (make-user-module '((gnu home))))

(define %guix-home
  (string-append %profile-directory "/guix-home"))

(define (show-help)
  (display (G_ "Usage: guix home [OPTION ...] ACTION [ARG ...] [FILE]
Build the home environment declared in FILE according to ACTION.
Some ACTIONS support additional ARGS.\n"))
    (newline)
  (display (G_ "The valid values for ACTION are:\n"))
  (newline)
  (display (G_ "\
   search             search for existing service types\n"))
  (display (G_ "\
   edit               edit the definition of an existing service type\n"))
  (display (G_ "
   container          run the home environment configuration in a container\n"))
  (display (G_ "\
   reconfigure        switch to a new home environment configuration\n"))
  (display (G_ "\
   roll-back          switch to the previous home environment configuration\n"))
  (display (G_ "\
   describe           describe the current home environment\n"))
  (display (G_ "\
   list-generations   list the home environment generations\n"))
  (display (G_ "\
   switch-generation  switch to an existing home environment configuration\n"))
  (display (G_ "\
   delete-generations delete old home environment generations\n"))
  (display (G_ "\
   build              build the home environment without installing anything\n"))
  (display (G_ "\
   import             generates a home environment definition from dotfiles\n"))
  (display (G_ "\
   extension-graph    emit the service extension graph\n"))
  (display (G_ "\
   shepherd-graph     emit the graph of shepherd services\n"))

  (show-build-options-help)
  (display (G_ "
  -e, --expression=EXPR  consider the home-environment EXPR evaluates to
                         instead of reading FILE, when applicable"))
  (display (G_ "
      --allow-downgrades for 'reconfigure', allow downgrades to earlier
                         channel revisions"))
  (newline)
  (display (G_ "
  -N, --network          allow containers to access the network"))
  (display (G_ "
      --share=SPEC       for containers, share writable host file system
                         according to SPEC"))
  (display (G_ "
      --expose=SPEC      for containers, expose read-only host file system
                         according to SPEC"))
  (newline)
  (display (G_ "
  -v, --verbosity=LEVEL  use the given verbosity LEVEL"))
  (display (G_ "
      --graph-backend=BACKEND
                         use BACKEND for 'extension-graph' and 'shepherd-graph'"))
  (newline)
  (display (G_ "
  -I, --list-installed[=REGEXP]
                         for 'describe' or 'list-generations', list installed
                         packages matching REGEXP"))
  (newline)
  (display (G_ "
  -h, --help             display this help and exit"))
  (display (G_ "
  -V, --version          display version information and exit"))
  (newline)
  (show-bug-report-information))

(define (verbosity-level opts)
  "Return the verbosity level based on OPTS, the alist of parsed options."
  (or (assoc-ref opts 'verbosity)
      (if (eq? (assoc-ref opts 'action) 'build)
          3 1)))

(define %options
  ;; Specification of the command-line options.
  (cons* (option '(#\h "help") #f #f
                 (lambda args
                   (show-help)
                   (exit 0)))
         (option '(#\n "dry-run") #f #f
                 (lambda (opt name arg result)
                   (alist-cons 'dry-run? #t result)))
         (option '(#\V "version") #f #f
                 (lambda args
                   (show-version-and-exit "guix show")))
         (option '(#\v "verbosity") #t #f
                 (lambda (opt name arg result)
                   (let ((level (string->number* arg)))
                     (alist-cons 'verbosity level
                                 (alist-delete 'verbosity result)))))
         (option '(#\e "expression") #t #f
                 (lambda (opt name arg result)
                   (alist-cons 'expression arg result)))
         (option '("allow-downgrades") #f #f
                 (lambda (opt name arg result)
                   (alist-cons 'validate-reconfigure
                               warn-about-backward-reconfigure
                               result)))
         (option '("graph-backend") #t #f
                 (lambda (opt name arg result)
                   (alist-cons 'graph-backend arg result)))
         (option '(#\I "list-installed") #f #t
                 (lambda (opt name arg result)
                   (alist-cons 'list-installed (or arg "") result)))

         ;; Container options.
         (option '(#\N "network") #f #f
                 (lambda (opt name arg result)
                   (alist-cons 'network? #t result)))
         (option '("share") #t #f
                 (lambda (opt name arg result)
                   (alist-cons 'file-system-mapping
                               (specification->file-system-mapping arg #t)
                               result)))
         (option '("expose") #t #f
                 (lambda (opt name arg result)
                   (alist-cons 'file-system-mapping
                               (specification->file-system-mapping arg #f)
                               result)))

         %standard-build-options))

(define %default-options
  `((graft? . #t)
    (substitutes? . #t)
    (offload? . #t)
    (print-build-trace? . #t)
    (print-extended-build-trace? . #t)
    (multiplexed-build-output? . #t)
    (verbosity . #f)                              ;default
    (debug . 0)
    (validate-reconfigure . ,ensure-forward-reconfigure)
    (graph-backend . "graphviz")))


;;;
;;; Container.
;;;

(define not-config?
  ;; Select (guix …) and (gnu …) modules, except (guix config).
  (match-lambda
    (('guix 'config) #f)
    (('guix _ ...) #t)
    (('gnu _ ...) #t)
    (_ #f)))

(define (user-shell)
  (match (and=> (or (getenv "SHELL")
                    (passwd:shell (getpwuid (getuid))))
                basename)
    ("zsh"  (file-append zsh "/bin/zsh"))
    ("fish" (file-append fish "/bin/fish"))
    ("gash" (file-append gash "/bin/gash"))
    (_      (file-append bash "/bin/bash"))))

(define %default-system-profile
  ;; The "system" profile available when running 'guix home container'.  The
  ;; activation script currently expects to run "env -0" (XXX), so provide
  ;; Coreutils by default.
  (delay (profile
          (name "home-system-profile")
          (content (packages->manifest (list coreutils))))))

(define* (spawn-home-container home
                               #:key
                               network?
                               (command '())
                               (mappings '())
                               (system-profile
                                (force %default-system-profile)))
  "Spawn a login shell within a container running HOME, a home environment.
When COMMAND is a non-empty list, execute it in the container and exit
immediately.  Return the exit status of the process in the container."
  (define passwd (getpwuid (getuid)))
  (define home-directory (or (getenv "HOME") (passwd:dir passwd)))
  (define host (gethostname))
  (define uid 1000)
  (define gid 1000)
  (define user-name (passwd:name passwd))
  (define user-real-name (passwd:gecos passwd))

  (define (optional-mapping mapping)
    (and (file-exists? (file-system-mapping-source mapping))
         mapping))

  (define network-mappings
    (if network?
        (filter-map optional-mapping %network-file-mappings)
        '()))

  (eval/container
   (with-extensions (list guile-gcrypt)
     (with-imported-modules `(((guix config) => ,(make-config.scm))
                              ,@(source-module-closure
                                 '((gnu build accounts)
                                   (guix profiles)
                                   (guix build utils)
                                   (guix build syscalls))
                                 #:select? not-config?))
       #~(begin
           (use-modules (guix build utils)
                        (gnu build accounts)
                        ((guix build syscalls)
                         #:select (set-network-interface-up)))

           (define shell
             #$(user-shell))

           (define term
             #$(getenv "TERM"))

           (define passwd
             (password-entry
              (name #$user-name)
              (real-name #$user-real-name)
              (uid #$uid) (gid #$gid) (shell shell)
              (directory #$home-directory)))

           (define groups
             (list (group-entry (name "users") (gid #$gid))
                   (group-entry (gid 65534)       ;the overflow GID
                                (name "overflow"))))

           ;; (guix profiles) loads (guix utils), which calls 'getpw' from the
           ;; top level.  Thus, arrange so that it's loaded after /etc/passwd
           ;; has been created.
           (module-autoload! (current-module)
                             '(guix profiles) '(load-profile))

           ;; Create /etc/passwd for applications that need it, such as mcron.
           (mkdir-p "/etc")
           (write-passwd (list passwd))
           (write-group groups)

           (unless #$network?
             ;; When isolated from the network, provide a minimal /etc/hosts
             ;; to resolve "localhost".
             (call-with-output-file "/etc/hosts"
               (lambda (port)
                 (display "127.0.0.1 localhost\n" port)
                 (chmod port #o444))))

           ;; Set PATH for things that the activation script might expect, such
           ;; as "env".
           (load-profile #$system-profile)

           (mkdir-p #$home-directory)
           (setenv "HOME" #$home-directory)
           (setenv "GUIX_NEW_HOME" #$home)
           (primitive-load (string-append #$home "/activate"))
           (setenv "GUIX_NEW_HOME" #f)

           (when term
             ;; Preserve TERM for proper interactive use.
             (setenv "TERM" term))

           (chdir #$home-directory)

           ;; Invoke SHELL with argv[0] starting with "-": that's how shells
           ;; figure out that they are login shells!
           (execl shell (string-append "-" (basename shell))
                  #$@(match command
                       (() #~())
                       ((_ ...)
                        #~("-c" #$(string-join command))))))))

   #:namespaces (if network?
                    (delq 'net %namespaces)       ; share host network
                    %namespaces)
   #:mappings (append network-mappings mappings)
   #:guest-uid uid
   #:guest-gid gid))


;;;
;;; Actions.
;;;

(define* (export-extension-graph home port
                                 #:key (backend (lookup-backend "graphviz")))
  "Export the service extension graph of HOME to PORT using BACKEND."
  (let* ((services (home-environment-services home))
         (home     (find (lambda (service)
                           (eq? (service-kind service) home-service-type))
                         services)))
    (export-graph (list home) port
                  #:backend backend
                  #:node-type (service-node-type services)
                  #:reverse-edges? #t)))

(define* (export-shepherd-graph home port
                                #:key (backend (lookup-backend "graphviz")))
  "Export the graph of shepherd services of HOME to PORT using BACKEND."
  (let* ((services  (home-environment-services home))
         (root      (fold-services services
                                   #:target-type home-shepherd-service-type))
         ;; Get the list of <shepherd-service>.
         (shepherds (home-shepherd-configuration-services
                     (service-value root)))
         (sinks     (filter (lambda (service)
                              (null? (shepherd-service-requirement service)))
                            shepherds)))
    (export-graph sinks port
                  #:backend backend
                  #:node-type (shepherd-service-node-type shepherds)
                  #:reverse-edges? #t)))

(define* (perform-action action he
                         #:key
                         dry-run?
                         derivations-only?
                         use-substitutes?
                         (graph-backend "graphviz")
                         (validate-reconfigure ensure-forward-reconfigure)

                         ;; Container options.
                         (file-system-mappings '())
                         (container-command '())
                         network?)
  "Perform ACTION for home environment. "

  (define println
    (cut format #t "~a~%" <>))

  (when (eq? action 'reconfigure)
    (check-forward-update validate-reconfigure
                          #:current-channels (home-provenance %guix-home)))

  (case action
    ((extension-graph)
     (export-extension-graph he (current-output-port)
                             #:backend (lookup-backend graph-backend)))
    ((shepherd-graph)
     (export-shepherd-graph he (current-output-port)
                            #:backend (lookup-backend graph-backend)))
    (else
     (mlet* %store-monad
         ((he-drv   (home-environment-derivation he))
          (drvs     (mapm/accumulate-builds lower-object (list he-drv)))
          (%        (if derivations-only?
                        (return
                         (for-each (compose println derivation-file-name) drvs))
                        (built-derivations drvs)))

          (he-out-path -> (derivation->output-path he-drv)))
       (if (or dry-run? derivations-only?)
           (return #f)
           (case action
             ((reconfigure)
              (let* ((number (generation-number %guix-home))
                     (generation (generation-file-name
                                  %guix-home (+ 1 number))))

                (switch-symlinks generation he-out-path)
                (switch-symlinks %guix-home generation)
                (setenv "GUIX_NEW_HOME" he-out-path)
                (primitive-load (string-append he-out-path "/activate"))
                (setenv "GUIX_NEW_HOME" #f)
                (return he-out-path)))
             ((container)
              (mlet %store-monad ((status (spawn-home-container
                                           he
                                           #:network? network?
                                           #:mappings file-system-mappings
                                           #:command
                                           container-command)))
                (match (status:exit-val status)
                  (0 (return #t))
                  ((? integer? n) (return (exit n)))
                  (#f
                   (if (status:term-sig status)
                       (leave (G_ "process terminated with signal ~a~%")
                              (status:term-sig status))
                       (leave (G_ "process stopped with signal ~a~%")
                              (status:stop-sig status)))))))
             (else
              (for-each (compose println derivation->output-path) drvs)
              (return he-out-path))))))))

(define (process-action action args opts)
  "Process ACTION, a sub-command, with the arguments are listed in ARGS.
ACTION must be one of the sub-commands that takes a home environment
declaration as an argument (a file name.)  OPTS is the raw alist of options
resulting from command-line parsing."
  (define (ensure-home-environment file-or-exp obj)
    (ensure-profile-directory)
    (unless (home-environment? obj)
      (leave (G_ "'~a' does not return a home environment ~%")
             file-or-exp))
    obj)

  (let* ((file   (match args
                   (() #f)
                   ((x . _) x)))
         (expr   (assoc-ref opts 'expression))
         (system (assoc-ref opts 'system))

         (transform   (lambda (obj)
                        (home-environment-with-provenance obj file)))

         (home-environment
          (transform
           (ensure-home-environment
            (or file expr)
            (cond
             ((and expr file)
              (leave
               (G_ "both file and expression cannot be specified~%")))
             (expr
              (read/eval expr))
             (file
              (load* file %user-module
                     #:on-error (assoc-ref opts 'on-error)))
             (else
              (leave (G_ "no configuration specified~%")))))))

         (mappings    (filter-map (match-lambda
                                    (('file-system-mapping . mapping) mapping)
                                    (_ #f))
                                  opts))
         (dry?        (assoc-ref opts 'dry-run?)))

    (with-store store
      (set-build-options-from-command-line store opts)
      (with-build-handler (build-notifier #:use-substitutes?
                                          (assoc-ref opts 'substitutes?)
                                          #:verbosity
                                          (verbosity-level opts)
                                          #:dry-run?
                                          (assoc-ref opts 'dry-run?))

        (run-with-store store
          (mbegin %store-monad
            (set-guile-for-build (default-guile))

            (perform-action action home-environment
                            #:dry-run? dry?
                            #:derivations-only? (assoc-ref opts 'derivations-only?)
                            #:use-substitutes? (assoc-ref opts 'substitutes?)
                            #:validate-reconfigure
                            (assoc-ref opts 'validate-reconfigure)
                            #:graph-backend
                            (assoc-ref opts 'graph-backend)
                            #:network? (assoc-ref opts 'network?)
                            #:file-system-mappings mappings
                            #:container-command
                            (or (assoc-ref opts 'container-command) '()))))))
    (warn-about-disk-space)))


(define (process-command command args opts)
  "Process COMMAND, one of the 'guix home' sub-commands.  ARGS is its
argument list and OPTS is the option alist."
  (define-syntax-rule (with-store* store exp ...)
    (with-store store
      (set-build-options-from-command-line store opts)
      exp ...))
  (case command
    ;; The following commands do not need to use the store, and they do not need
    ;; an home environment file.
    ((search)
     (apply search args))
    ((edit)
     (apply guix-home-edit args))
    ((import)
     (let* ((profiles (delete-duplicates
                       (match (filter-map (match-lambda
                                            (('profile . p) p)
                                            (_              #f))
                                          opts)
                         (() (list %current-profile))
                         (lst (reverse lst)))))
            (manifest (concatenate-manifests
                       (map profile-manifest profiles)))
            (destination (match args
                           ((destination) destination)
                           (_ (leave (G_ "wrong number of arguments~%"))))))
       (unless (file-exists? destination)
         (mkdir-p destination))
       (call-with-output-file
           (string-append destination "/home-configuration.scm")
         (cut import-manifest manifest destination <>))
       (info (G_ "'~a' populated with all the Home configuration files~%")
             destination)
       (display-hint (format #f (G_ "\
Run @command{guix home reconfigure ~a/home-configuration.scm} to effectively
deploy the home environment described by these files.\n")
                             destination))))
    ((describe)
     (let ((list-installed-regex (assoc-ref opts 'list-installed)))
       (match (generation-number %guix-home)
         (0
          (leave (G_ "no home environment generation, nothing to describe~%")))
         (generation
          (display-home-environment-generation
           generation #:list-installed-regex list-installed-regex)))))
    ((list-generations)
     (let ((list-installed-regex (assoc-ref opts 'list-installed))
           (pattern (match args
                      (() #f)
                      ((pattern) pattern)
                      (x (leave (G_ "wrong number of arguments~%"))))))
       (list-generations pattern #:list-installed-regex list-installed-regex)))
    ((switch-generation)
     (let ((pattern (match args
                      ((pattern) pattern)
                      (x (leave (G_ "wrong number of arguments~%"))))))
       (with-store* store
                    (switch-to-home-environment-generation store pattern))))
    ((roll-back)
     (let ((pattern (match args
                      (() "")
                      (x (leave (G_ "wrong number of arguments~%"))))))
       (with-store* store
                    (roll-back-home-environment store))))
    ((delete-generations)
     (let ((pattern (match args
                      (() #f)
                      ((pattern) pattern)
                      (x (leave (G_ "wrong number of arguments~%"))))))
       (with-store*
        store
        (delete-matching-generations store %guix-home pattern))))
    (else (process-action command args opts))))

(define-command (guix-home . args)
  (synopsis "build and deploy home environments")

  (define (parse-sub-command arg result)
    ;; Parse sub-command ARG and augment RESULT accordingly.
    (if (assoc-ref result 'action)
        (alist-cons 'argument arg result)
        (let ((action (string->symbol arg)))
          (case action
            ((build
              reconfigure
              extension-graph shepherd-graph
              list-generations describe
              delete-generations roll-back
              switch-generation search edit
              import container)
             (alist-cons 'action action result))
            (else (leave (G_ "~a: unknown action~%") action))))))

  (define (match-pair car)
    ;; Return a procedure that matches a pair with CAR.
    (match-lambda
      ((head . tail)
       (and (eq? car head) tail))
      (_ #f)))

  (define (option-arguments opts)
    ;; Extract the plain arguments from OPTS.
    (let* ((args   (reverse (filter-map (match-pair 'argument) opts)))
           (count  (length args))
           (action (assoc-ref opts 'action))
           (expr   (assoc-ref opts 'expression)))
      (define (fail)
        (leave (G_ "wrong number of arguments for action '~a'~%")
               action))

      (unless action
        (format (current-error-port)
                (G_ "guix home: missing command name~%"))
        (format (current-error-port)
                (G_ "Try 'guix home --help' for more information.~%"))
        (exit 1))

      (case action
        ((build reconfigure)
         (unless (or (= count 1)
                     (and expr (= count 0)))
           (fail)))
        ((init)
         (unless (= count 2)
           (fail))))
      args))

  (define (parse-args args)
    ;; Parse the list of command line arguments ARGS.

    ;; The '--' token is used to separate the command to run from the rest of
    ;; the operands.
    (let* ((args rest (break (cut string=? "--" <>) args))
           (opts (parse-command-line args %options (list %default-options)
                                     #:argument-handler
                                     parse-sub-command)))
      (match rest
        (() opts)
        (("--") opts)
        (("--" command ...)
         (match (assoc-ref opts 'action)
           ('container
            (alist-cons 'container-command command opts))
           (_
            (leave (G_ "~a: extraneous command~%")
                   (string-join command))))))))

  (with-error-handling
    (let* ((opts     (parse-args args))
           (args     (option-arguments opts))
           (command  (assoc-ref opts 'action)))
      (parameterize ((%graft? (assoc-ref opts 'graft?)))
        (with-status-verbosity (verbosity-level opts)
          (process-command command args opts))))))


;;;
;;; Searching.
;;;

(define service-type-name*
  (compose symbol->string service-type-name))

(define (service-type-description-string type)
  "Return the rendered and localised description of TYPE, a service type."
  (and=> (service-type-description type)
         (compose texi->plain-text P_)))

(define %service-type-metrics
  ;; Metrics used to estimate the relevance of a search result.
  `((,service-type-name* . 3)
    (,service-type-description-string . 2)
    (,(lambda (type)
        (match (and=> (service-type-location type) location-file)
          ((? string? file)
           (basename file ".scm"))
          (#f
           "")))
     . 1)))

(define (find-service-types regexps)
  "Return a list of service type/score pairs: service types whose name or
description matches REGEXPS sorted by relevance, and their score."
  (let ((matches (fold-home-service-types
                  (lambda (type result)
                    (match (relevance type regexps
                                      %service-type-metrics)
                      ((? zero?)
                       result)
                      (score
                       (cons (cons type score) result))))
                  '())))
    (sort matches
          (lambda (m1 m2)
            (match m1
              ((type1 . score1)
               (match m2
                 ((type2 . score2)
                  (if (= score1 score2)
                      (string>? (service-type-name* type1)
                                (service-type-name* type2))
                      (> score1 score2))))))))))

(define (search . args)
  (with-error-handling
    (let* ((regexps (map (cut make-regexp* <> regexp/icase) args))
           (matches (find-service-types regexps)))
      (leave-on-EPIPE
       (display-search-results matches (current-output-port)
                               #:print service-type->recutils
                               #:regexps regexps
                               #:command "guix home search")))))


;;;
;;; Generations.
;;;

(define* (display-home-environment-generation
          number
          #:optional (profile %guix-home)
          #:key (list-installed-regex #f))
  "Display a summary of home-environment generation NUMBER in a human-readable
format.  List packages in that home environment that match
LIST-INSTALLED-REGEX."
  (define (display-channel channel)
    (format #t     "    ~a:~%" (channel-name channel))
    (format #t (G_ "      repository URL: ~a~%") (channel-url channel))
    (when (channel-branch channel)
      (format #t (G_ "      branch: ~a~%") (channel-branch channel)))
    (format #t (G_ "      commit: ~a~%")
            (if (supports-hyperlinks?)
                (channel-commit-hyperlink channel)
                (channel-commit channel))))

  (unless (zero? number)
    (let* ((generation  (generation-file-name profile number)))
      (define-values (channels config-file)
        ;; The function will work for home environments too, we just
        ;; need to keep provenance file.
        (system-provenance generation))

      (display-generation profile number)
      (format #t (G_ "  file name: ~a~%") generation)
      (format #t (G_ "  canonical file name: ~a~%") (readlink* generation))
      ;; TRANSLATORS: Please preserve the two-space indentation.

      (unless (null? channels)
        ;; TRANSLATORS: Here "channel" is the same terminology as used in
        ;; "guix describe" and "guix pull --channels".
        (format #t (G_ "  channels:~%"))
        (for-each display-channel channels))
      (when config-file
        (format #t (G_ "  configuration file: ~a~%")
                (if (supports-hyperlinks?)
                    (file-hyperlink config-file)
                    config-file)))
      (when list-installed-regex
        (format #t (G_ "  packages:\n"))
        (pretty-print-table (list-installed
                             list-installed-regex
                             (list (string-append generation "/profile")))
                            #:left-pad 4)))))

(define* (list-generations pattern #:optional (profile %guix-home)
                           #:key (list-installed-regex #f))
  "Display in a human-readable format all the home environment generations
matching PATTERN, a string.  When PATTERN is #f, display all the home
environment generations.  List installed packages that match
LIST-INSTALLED-REGEX."
  (cond ((not (file-exists? profile))             ; XXX: race condition
         (raise (condition (&profile-not-found-error
                            (profile profile)))))
        ((not pattern)
         (for-each (cut display-home-environment-generation <>
                        #:list-installed-regex list-installed-regex)
                   (profile-generations profile)))
        ((matching-generations pattern profile)
         =>
         (lambda (numbers)
           (if (null-list? numbers)
               (exit 1)
               (leave-on-EPIPE (for-each
                                (cut display-home-environment-generation <>
                                     #:list-installed-regex list-installed-regex)
                                numbers)))))))


;;;
;;; Switch generations.
;;;

;; TODO: Make it public in (guix scripts system)
(define-syntax-rule (unless-file-not-found exp)
  (catch 'system-error
    (lambda ()
      exp)
    (lambda args
      (if (= ENOENT (system-error-errno args))
          #f
          (apply throw args)))))

(define (switch-to-home-environment-generation store spec)
  "Switch the home-environment profile to the generation specified by
SPEC.  STORE is an open connection to the store."
  (let* ((number (relative-generation-spec->number %guix-home spec))
         (generation (generation-file-name %guix-home number))
         (activate (string-append generation "/activate")))
    (if number
        (begin
          (setenv "GUIX_NEW_HOME" (readlink generation))
          (switch-to-generation* %guix-home number)
          (unless-file-not-found (primitive-load activate))
          (setenv "GUIX_NEW_HOME" #f))
        (leave (G_ "cannot switch to home environment generation '~a'~%") spec))))


;;;
;;; Roll-back.
;;;

(define (roll-back-home-environment store)
  "Roll back the home-environment profile to its previous generation.
STORE is an open connection to the store."
  (switch-to-home-environment-generation store "-1"))<|MERGE_RESOLUTION|>--- conflicted
+++ resolved
@@ -4,11 +4,8 @@
 ;;; Copyright © 2021 Pierre Langlois <pierre.langlois@gmx.com>
 ;;; Copyright © 2021 Oleg Pykhalov <go.wigust@gmail.com>
 ;;; Copyright © 2022 Ludovic Courtès <ludo@gnu.org>
-<<<<<<< HEAD
 ;;; Copyright © 2022 Arun Isaac <arunisaac@systemreboot.net>
-=======
 ;;; Copyright © 2022 Antero Mejr <antero@mailbox.org>
->>>>>>> abea091d
 ;;;
 ;;; This file is part of GNU Guix.
 ;;;
