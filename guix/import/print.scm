;;; GNU Guix --- Functional package management for GNU
;;; Copyright © 2017, 2020 Ricardo Wurmus <rekado@elephly.net>
;;; Copyright © 2021 Ludovic Courtès <ludo@gnu.org>
;;;
;;; This file is part of GNU Guix.
;;;
;;; GNU Guix is free software; you can redistribute it and/or modify it
;;; under the terms of the GNU General Public License as published by
;;; the Free Software Foundation; either version 3 of the License, or (at
;;; your option) any later version.
;;;
;;; GNU Guix is distributed in the hope that it will be useful, but
;;; WITHOUT ANY WARRANTY; without even the implied warranty of
;;; MERCHANTABILITY or FITNESS FOR A PARTICULAR PURPOSE.  See the
;;; GNU General Public License for more details.
;;;
;;; You should have received a copy of the GNU General Public License
;;; along with GNU Guix.  If not, see <http://www.gnu.org/licenses/>.

(define-module (guix import print)
  #:use-module (guix base32)
  #:use-module (guix utils)
  #:use-module (guix licenses)
  #:use-module (guix packages)
  #:use-module (guix search-paths)
  #:use-module (guix build-system)
  #:use-module (gnu packages)
  #:use-module (srfi srfi-1)
  #:use-module (srfi srfi-26)
  #:use-module (guix import utils)
  #:use-module (ice-9 control)
  #:use-module (ice-9 match)
  #:export (package->code))

<<<<<<< HEAD
(define (redundant-input-labels? inputs)
  "Return #t if input labels in the INPUTS list are redundant."
  (every (match-lambda
           ((label (? package? package) . _)
            (string=? label (package-name package)))
           (_ #f))
         inputs))

;; FIXME: the quasiquoted arguments field may contain embedded package
;; objects, e.g. in #:disallowed-references; they will just be printed with
;; their usual #<package ...> representation, not as variable names.
=======
>>>>>>> 62e707d6
(define (package->code package)
  "Return an S-expression representing the source code that produces PACKAGE
when evaluated."
  ;; The module in which the package PKG is defined
  (define (package-module-name pkg)
    (map string->symbol
         (string-split (string-drop-right
                        (location-file (package-location pkg)) 4)
                       #\/)))

  ;; Return the first candidate variable name that is bound to VAL.
  (define (variable-name val mod)
    (match (let/ec return
             (module-for-each (lambda (sym var)
                                (if (eq? val (variable-ref var))
                                    (return sym)
                                    #f))
                              (resolve-interface mod)))
      ((? symbol? sym) sym)
      (_ #f)))

  ;; Print either license variable name or the code for a license object
  (define (license->code lic)
    (let ((var (variable-name lic '(guix licenses))))
      (if var
          (symbol-append 'license: var)
          `(license
            ,(license-name lic)
            ,(license-uri lic)
            ,(license-comment lic)))))

  (define (search-path-specification->code spec)
    `(search-path-specification
      (variable ,(search-path-specification-variable spec))
      (files (list ,@(search-path-specification-files spec)))
      (separator ,(search-path-specification-separator spec))
      (file-type (quote ,(search-path-specification-file-type spec)))
      (file-pattern ,(search-path-specification-file-pattern spec))))

  (define (factorized-uri-code uri version)
    (match (factorize-uri uri version)
      ((? string? uri) uri)
      ((factorized ...) `(string-append ,@factorized))))

  (define (source->code source version)
    (let ((uri       (origin-uri source))
          (method    (origin-method source))
          (hash      (origin-hash source))
          (file-name (origin-file-name source))
          (patches   (origin-patches source)))
      `(origin
         ;; Since 'procedure-name' returns the procedure name within the
         ;; module where it's defined, not its public name.  Thus, try hard to
         ;; find its public name and use 'procedure-name' as a last resort.
         (method ,(or (any (lambda (module)
                             (variable-name method module))
                           '((guix download)
                             (guix git-download)
                             (guix hg-download)
                             (guix svn-download)))
                      (procedure-name method)))
         (uri ,(if version
                   (match uri
                     ((? string? uri)
                      (factorized-uri-code uri version))
                     ((lst ...)
                      `(list
                        ,@(map (cut factorized-uri-code <> version) uri))))
                   uri))
         ,(if (equal? (content-hash-algorithm hash) 'sha256)
              `(sha256 (base32 ,(bytevector->nix-base32-string
                                 (content-hash-value hash))))
              `(hash (content-hash ,(bytevector->nix-base32-string
                                     (content-hash-value hash))
                                   ,(content-hash-algorithm hash))))
         ;; FIXME: in order to be able to throw away the directory prefix,
         ;; we just assume that the patch files can be found with
         ;; "search-patches".
         ,@(cond ((null? patches)
                  '())
                 ((every string? patches)
                  `((patches (search-patches ,@(map basename patches)))))
                 (else
                  `((patches (list ,@(map (match-lambda
                                            ((? string? file)
                                             `(search-patch ,file))
                                            ((? origin? origin)
                                             (source->code origin #f)))
                                          patches)))))))))

  (define (variable-reference module name)
    ;; FIXME: using '@ certainly isn't pretty, but it avoids having to import
    ;; the individual package modules.
    (list '@ module name))

  (define (object->code obj quoted?)
    (match obj
      ((? package? package)
       (let* ((module (package-module-name package))
              (name   (variable-name package module)))
         (if quoted?
             (list 'unquote (variable-reference module name))
             (variable-reference module name))))
      ((? origin? origin)
       (let ((code (source->code origin #f)))
         (if quoted?
             (list 'unquote code)
             code)))
      ((lst ...)
       (let ((lst (map (cut object->code <> #t) lst)))
         (if quoted?
             lst
             (list 'quasiquote lst))))
      (obj
       obj)))

<<<<<<< HEAD
  (define (inputs->code inputs)
    (if (redundant-input-labels? inputs)
        `(list ,@(map (match-lambda    ;no need for input labels ("new style")
                        ((_ package)
                         (let ((module (package-module-name package)))
                           `(@ ,module ,(variable-name package module))))
                        ((_ package output)
                         (let ((module (package-module-name package)))
                           (list 'quasiquote
                                 (list
                                  (list 'unquote
                                        `(@ ,module
                                            ,(variable-name package module)))
                                  output)))))
                      inputs))
        (list 'quasiquote                  ;preserve input labels (deprecated)
              (map (match-lambda
                     ((label pkg . out)
                      (let ((mod (package-module-name pkg)))
                        (cons* label
                               ;; FIXME: using '@ certainly isn't pretty, but it
                               ;; avoids having to import the individual package
                               ;; modules.
                               (list 'unquote
                                     (list '@ mod (variable-name pkg mod)))
                               out))))
                   inputs))))
=======
  (define (package-lists->code lsts)
    (list 'quasiquote (object->code lsts #t)))
>>>>>>> 62e707d6

  (let ((name                (package-name package))
        (version             (package-version package))
        (source              (package-source package))
        (build-system        (package-build-system package))
        (arguments           (package-arguments package))
        (inputs              (package-inputs package))
        (propagated-inputs   (package-propagated-inputs package))
        (native-inputs       (package-native-inputs package))
        (outputs             (package-outputs package))
        (native-search-paths (package-native-search-paths package))
        (search-paths        (package-search-paths package))
        (replacement         (package-replacement package))
        (synopsis            (package-synopsis package))
        (description         (package-description package))
        (license             (package-license package))
        (home-page           (package-home-page package))
        (supported-systems   (package-supported-systems package))
        (properties          (package-properties package)))
    `(define-public ,(string->symbol name)
       (package
         (name ,name)
         (version ,version)
         (source ,(source->code source version))
         ,@(match properties
             (() '())
             (_  `((properties ,properties))))
         ,@(if replacement
               `((replacement ,replacement))
               '())
         (build-system (@ (guix build-system ,(build-system-name build-system))
                          ,(symbol-append (build-system-name build-system)
                                          '-build-system)))
         ,@(match arguments
             (() '())
             (_  `((arguments
                    ,(list 'quasiquote (object->code arguments #t))))))
         ,@(match outputs
             (("out") '())
             (outs `((outputs (list ,@outs)))))
         ,@(match native-inputs
             (() '())
             (pkgs `((native-inputs ,(inputs->code pkgs)))))
         ,@(match inputs
             (() '())
             (pkgs `((inputs ,(inputs->code pkgs)))))
         ,@(match propagated-inputs
             (() '())
             (pkgs `((propagated-inputs ,(inputs->code pkgs)))))
         ,@(if (lset= string=? supported-systems %supported-systems)
               '()
               `((supported-systems (list ,@supported-systems))))
         ,@(match (map search-path-specification->code native-search-paths)
             (() '())
             (paths `((native-search-paths (list ,@paths)))))
         ,@(match (map search-path-specification->code search-paths)
             (() '())
             (paths `((search-paths (list ,@paths)))))
         (home-page ,home-page)
         (synopsis ,synopsis)
         (description ,description)
         (license ,(if (list? license)
                       `(list ,@(map license->code license))
                       (license->code license)))))))<|MERGE_RESOLUTION|>--- conflicted
+++ resolved
@@ -32,7 +32,6 @@
   #:use-module (ice-9 match)
   #:export (package->code))
 
-<<<<<<< HEAD
 (define (redundant-input-labels? inputs)
   "Return #t if input labels in the INPUTS list are redundant."
   (every (match-lambda
@@ -41,11 +40,6 @@
            (_ #f))
          inputs))
 
-;; FIXME: the quasiquoted arguments field may contain embedded package
-;; objects, e.g. in #:disallowed-references; they will just be printed with
-;; their usual #<package ...> representation, not as variable names.
-=======
->>>>>>> 62e707d6
 (define (package->code package)
   "Return an S-expression representing the source code that produces PACKAGE
 when evaluated."
@@ -162,38 +156,24 @@
       (obj
        obj)))
 
-<<<<<<< HEAD
   (define (inputs->code inputs)
     (if (redundant-input-labels? inputs)
         `(list ,@(map (match-lambda    ;no need for input labels ("new style")
                         ((_ package)
-                         (let ((module (package-module-name package)))
-                           `(@ ,module ,(variable-name package module))))
+                         (let* ((module (package-module-name package))
+                                (name   (variable-name package module)))
+                           (variable-reference module name)))
                         ((_ package output)
-                         (let ((module (package-module-name package)))
+                         (let* ((module (package-module-name package))
+                                (name   (variable-name package module)))
                            (list 'quasiquote
                                  (list
                                   (list 'unquote
-                                        `(@ ,module
-                                            ,(variable-name package module)))
+                                        (variable-reference module name))
                                   output)))))
                       inputs))
         (list 'quasiquote                  ;preserve input labels (deprecated)
-              (map (match-lambda
-                     ((label pkg . out)
-                      (let ((mod (package-module-name pkg)))
-                        (cons* label
-                               ;; FIXME: using '@ certainly isn't pretty, but it
-                               ;; avoids having to import the individual package
-                               ;; modules.
-                               (list 'unquote
-                                     (list '@ mod (variable-name pkg mod)))
-                               out))))
-                   inputs))))
-=======
-  (define (package-lists->code lsts)
-    (list 'quasiquote (object->code lsts #t)))
->>>>>>> 62e707d6
+              (object->code inputs #t))))
 
   (let ((name                (package-name package))
         (version             (package-version package))
